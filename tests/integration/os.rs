--- conflicted
+++ resolved
@@ -1,11 +1,6 @@
 use blockifier::block_context::BlockContext;
-<<<<<<< HEAD
-use blockifier::test_utils::contracts::FeatureContract;
-use blockifier::test_utils::{create_calldata, CairoVersion, NonceManager};
-=======
 use blockifier::invoke_tx_args;
 use blockifier::test_utils::{create_calldata, NonceManager};
->>>>>>> 70d57002
 use blockifier::transaction::test_utils;
 use blockifier::transaction::test_utils::max_fee;
 use blockifier::{declare_tx_args, invoke_tx_args};
@@ -59,7 +54,45 @@
 }
 
 #[rstest]
-<<<<<<< HEAD
+// We need to use the multi_thread runtime to use task::block_in_place for sync -> async calls.
+#[tokio::test(flavor = "multi_thread", worker_threads = 1)]
+async fn return_result_cairo1_account(
+    #[future] initial_state_cairo1: StarknetTestState,
+    block_context: BlockContext,
+    max_fee: Fee,
+) {
+    let initial_state = initial_state_cairo1.await;
+
+    let tx_version = TransactionVersion::ZERO;
+    let mut nonce_manager = NonceManager::default();
+
+    let sender_address = initial_state.cairo1_contracts.get("account_with_dummy_validate").unwrap().address;
+    let contract_address = initial_state.cairo0_contracts.get("test_contract").unwrap().address;
+
+    let return_result_tx = test_utils::account_invoke_tx(invoke_tx_args! {
+        max_fee,
+        sender_address,
+        calldata: create_calldata(
+            contract_address,
+            "return_result",
+            &[stark_felt!(2_u8)],
+        ),
+        version: tx_version,
+        nonce: nonce_manager.next(sender_address),
+    });
+
+    let _result = execute_txs_and_run_os(
+        initial_state.cached_state,
+        block_context,
+        vec![return_result_tx],
+        initial_state.cairo0_compiled_classes,
+        initial_state.cairo1_compiled_classes,
+    )
+    .await
+    .expect("OS run failed");
+}
+
+#[rstest]
 fn declare_and_deploy_account_cairo0_account(block_context: BlockContext, initial_state: InitialState, max_fee: Fee) {
     let tx_version = TransactionVersion::ONE;
     let mut nonce_manager = NonceManager::default();
@@ -113,48 +146,6 @@
 
     let err_log = format!("{:?}", r);
     assert!(err_log.contains(r#"Could not find commitment info for contract 1073742336"#), "{}", err_log);
-}
-
-#[rstest]
-fn return_result_cairo1_account(block_context: BlockContext, initial_state: InitialState, max_fee: Fee) {
-=======
-// We need to use the multi_thread runtime to use task::block_in_place for sync -> async calls.
-#[tokio::test(flavor = "multi_thread", worker_threads = 1)]
-async fn return_result_cairo1_account(
-    #[future] initial_state_cairo1: StarknetTestState,
-    block_context: BlockContext,
-    max_fee: Fee,
-) {
-    let initial_state = initial_state_cairo1.await;
-
->>>>>>> 70d57002
-    let tx_version = TransactionVersion::ZERO;
-    let mut nonce_manager = NonceManager::default();
-
-    let sender_address = initial_state.cairo1_contracts.get("account_with_dummy_validate").unwrap().address;
-    let contract_address = initial_state.cairo0_contracts.get("test_contract").unwrap().address;
-
-    let return_result_tx = test_utils::account_invoke_tx(invoke_tx_args! {
-        max_fee,
-        sender_address,
-        calldata: create_calldata(
-            contract_address,
-            "return_result",
-            &[stark_felt!(2_u8)],
-        ),
-        version: tx_version,
-        nonce: nonce_manager.next(sender_address),
-    });
-
-    let _result = execute_txs_and_run_os(
-        initial_state.cached_state,
-        block_context,
-        vec![return_result_tx],
-        initial_state.cairo0_compiled_classes,
-        initial_state.cairo1_compiled_classes,
-    )
-    .await
-    .expect("OS run failed");
 }
 
 #[rstest]
