--- conflicted
+++ resolved
@@ -389,18 +389,13 @@
                 starknet_api::transaction::DeclareTransaction::V3(tx) => to_internal_declare_v3_tx(tx),
             }
         }
-<<<<<<< HEAD
         Transaction::AccountTransaction(DeployAccount(deploy_tx)) => match deploy_tx.tx() {
             starknet_api::transaction::DeployAccountTransaction::V1(tx) => {
                 to_internal_deploy_v1_tx(account_tx.unwrap(), tx)
             }
-            starknet_api::transaction::DeployAccountTransaction::V3(_) => todo!("pending v3"),
-=======
-
-        DeployAccount(deploy_tx) => match deploy_tx.tx() {
-            starknet_api::transaction::DeployAccountTransaction::V1(tx) => to_internal_deploy_v1_tx(account_tx, tx),
-            starknet_api::transaction::DeployAccountTransaction::V3(tx) => to_internal_deploy_v3_tx(account_tx, tx),
->>>>>>> 6a16c6a0
+            starknet_api::transaction::DeployAccountTransaction::V3(tx) =>  {
+                to_internal_deploy_v3_tx(account_tx.unwrap(), tx),
+            }
         },
         Transaction::AccountTransaction(Invoke(invoke_tx)) => match &invoke_tx.tx {
             starknet_api::transaction::InvokeTransaction::V0(tx) => to_internal_invoke_v0_tx(tx),
