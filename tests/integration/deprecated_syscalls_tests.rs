//! Tests for syscalls, based on the test contracts (Cairo 0 & 1) from Blockifier.
//! These contracts are built in a way that each entrypoint calls a specific syscall, performs
//! some validation and returns.
//!
//! Each test in this file calls a single entrypoint and returns to test syscalls individually.

use std::collections::HashMap;

use blockifier::abi::abi_utils::selector_from_name;
use blockifier::context::BlockContext;
use blockifier::invoke_tx_args;
use blockifier::test_utils::invoke::invoke_tx;
use blockifier::test_utils::{create_calldata, NonceManager};
use blockifier::transaction::account_transaction::AccountTransaction;
use blockifier::transaction::test_utils;
use blockifier::transaction::test_utils::max_fee;
use cairo_vm::Felt252;
use num_traits::ToPrimitive;
use rstest::rstest;
use snos::config::SN_GOERLI;
use snos::utils::felt_api2vm;
use starknet_api::core::calculate_contract_address;
use starknet_api::hash::StarkFelt;
use starknet_api::stark_felt;
use starknet_api::transaction::{Calldata, ContractAddressSalt, Fee, TransactionHash, TransactionVersion};

use crate::common::block_context;
use crate::common::state::{initial_state_cairo0, StarknetTestState};
use crate::common::transaction_utils::execute_txs_and_run_os;
use crate::common::utils::check_os_output_read_only_syscall;

#[rstest]
// We need to use the multi_thread runtime to use task::block_in_place for sync -> async calls.
#[tokio::test(flavor = "multi_thread", worker_threads = 1)]
async fn test_syscall_library_call_cairo0(
    #[future] initial_state_cairo0: StarknetTestState,
    block_context: BlockContext,
    max_fee: Fee,
) {
    let initial_state = initial_state_cairo0.await;

    let tx_version = TransactionVersion::ZERO;
    let mut nonce_manager = NonceManager::default();

    let sender_address = initial_state.cairo0_contracts.get("account_with_dummy_validate").unwrap().address;
    let test_contract = initial_state.cairo0_contracts.get("test_contract").unwrap();

    let contract_address = test_contract.address;

    // Call the `return_result` method of the test contract class,
    // i.e. the test contract will call its own class.
    let test_contract_class_hash = test_contract.class_hash;
    let selector_felt = selector_from_name("return_result");

    let return_result_calldata = vec![stark_felt!(1u128), stark_felt!(42u128)];

    let entrypoint_args = &[vec![test_contract_class_hash.0], vec![selector_felt.0], return_result_calldata].concat();

    log::debug!("Entrypoint args: {entrypoint_args:?}");

    let tx = test_utils::account_invoke_tx(invoke_tx_args! {
        max_fee,
        sender_address: sender_address,
        calldata: create_calldata(contract_address, "test_library_call", entrypoint_args),
        version: tx_version,
        nonce: nonce_manager.next(sender_address),
    });

    let txs = vec![tx];

    let (_pie, os_output) = execute_txs_and_run_os(
        initial_state.cached_state,
        block_context.clone(),
        txs,
        initial_state.cairo0_compiled_classes,
        initial_state.cairo1_compiled_classes,
    )
    .await
    .expect("OS run failed");

    check_os_output_read_only_syscall(os_output, block_context);
}

#[rstest]
// We need to use the multi_thread runtime to use task::block_in_place for sync -> async calls.
#[tokio::test(flavor = "multi_thread", worker_threads = 1)]
async fn test_syscall_get_block_number_cairo0(
    #[future] initial_state_cairo0: StarknetTestState,
    block_context: BlockContext,
    max_fee: Fee,
) {
    let initial_state = initial_state_cairo0.await;

    let sender_address = initial_state.cairo0_contracts.get("account_with_dummy_validate").unwrap().address;
    let contract_address = initial_state.cairo0_contracts.get("test_contract").unwrap().address;

    let expected_block_number = stark_felt!(block_context.block_info().block_number.0);

    let tx_version = TransactionVersion::ZERO;
    let mut nonce_manager = NonceManager::default();
    let tx = test_utils::account_invoke_tx(invoke_tx_args! {
        max_fee,
        sender_address: sender_address,
        calldata: create_calldata(contract_address, "test_get_block_number", &[expected_block_number]),
        version: tx_version,
        nonce: nonce_manager.next(sender_address),
    });

    let txs = vec![tx];

    let (_pie, os_output) = execute_txs_and_run_os(
        initial_state.cached_state,
        block_context.clone(),
        txs,
        initial_state.cairo0_compiled_classes,
        initial_state.cairo1_compiled_classes,
    )
    .await
    .expect("OS run failed");

    check_os_output_read_only_syscall(os_output, block_context);
}

#[rstest]
// We need to use the multi_thread runtime to use task::block_in_place for sync -> async calls.
#[tokio::test(flavor = "multi_thread", worker_threads = 1)]
async fn test_syscall_get_block_timestamp_cairo0(
    #[future] initial_state_cairo0: StarknetTestState,
    block_context: BlockContext,
    max_fee: Fee,
) {
    let initial_state = initial_state_cairo0.await;

    let sender_address = initial_state.cairo0_contracts.get("account_with_dummy_validate").unwrap().address;
    let contract_address = initial_state.cairo0_contracts.get("test_contract").unwrap().address;

    let expected_block_timestamp = stark_felt!(block_context.block_info().block_timestamp.0);

    let tx_version = TransactionVersion::ZERO;
    let mut nonce_manager = NonceManager::default();
    let tx = test_utils::account_invoke_tx(invoke_tx_args! {
        max_fee,
        sender_address: sender_address,
        calldata: create_calldata(contract_address, "test_get_block_timestamp", &[expected_block_timestamp]),
        version: tx_version,
        nonce: nonce_manager.next(sender_address),
    });

    let txs = vec![tx];

    let (_pie, os_output) = execute_txs_and_run_os(
        initial_state.cached_state,
        block_context.clone(),
        txs,
        initial_state.cairo0_compiled_classes,
        initial_state.cairo1_compiled_classes,
    )
    .await
    .expect("OS run failed");

    check_os_output_read_only_syscall(os_output, block_context);
}

#[rstest]
// We need to use the multi_thread runtime to use task::block_in_place for sync -> async calls.
#[tokio::test(flavor = "multi_thread", worker_threads = 1)]
async fn test_syscall_get_tx_info_cairo0(
    #[future] initial_state_cairo0: StarknetTestState,
    block_context: BlockContext,
    max_fee: Fee,
) {
    let initial_state = initial_state_cairo0.await;

    let sender_address = initial_state.cairo0_contracts.get("account_with_dummy_validate").unwrap().address;
    let contract_address = initial_state.cairo0_contracts.get("test_contract").unwrap().address;

    let tx_version = TransactionVersion::ZERO;

    let expected_chain_id = stark_felt!(SN_GOERLI);

    let mut nonce_manager = NonceManager::default();
    let nonce = nonce_manager.next(sender_address);

    // Note: we use `test_get_tx_info_no_tx_hash_check()` instead of `test_get_tx_info()`
    // because it is pretty much impossible to generate a tx whose hash is equal to the expected
    // hash that must be set in the calldata.
    let tx_hash = TransactionHash(
        StarkFelt::try_from("0x8704f5e69650b81810a420373c21885aa6e75a8c46e34095e12a2a5231815f").unwrap(),
    );
    let tx = {
        let mut invoke_tx = invoke_tx(invoke_tx_args! {
            max_fee,
            sender_address: sender_address,
            calldata: create_calldata(contract_address, "test_get_tx_info_no_tx_hash_check", &[
                tx_version.0, // expected version
                sender_address.0.key().clone(), // expected contract address
                stark_felt!(max_fee.0), // expected max fee
                expected_chain_id, // expected chain ID
                nonce.0, // expected nonce
            ]),
            version: tx_version,
            nonce,
        });
        // Blockifier does not compute tx hashes. Insert the correct tx hash here to make
        // the storage updates match between Blockifier and the OS.
        invoke_tx.tx_hash = tx_hash;
        AccountTransaction::Invoke(invoke_tx)
    };

    let txs = vec![tx];

    let (_pie, os_output) = execute_txs_and_run_os(
        initial_state.cached_state,
        block_context.clone(),
        txs,
        initial_state.cairo0_compiled_classes,
        initial_state.cairo1_compiled_classes,
    )
    .await
    .expect("OS run failed");

    // This test causes storage changes in the test contract. Check them.
    let contract_changes_by_address: HashMap<_, _> =
        os_output.contracts.iter().map(|change| (change.addr, change)).collect();
    let test_contract_changes = contract_changes_by_address
        .get(&felt_api2vm(*contract_address.0.key()))
        .expect("The test contract should appear as modified in the OS output");

    // Values based on the code of `test_contract.cairo`.
    // Note that if the nonce is 0 it will not appear as a change, so check for that.
    let expected_storage_changes = {
        let mut changes = HashMap::from([
            (Felt252::from(300), felt_api2vm(tx_hash.0)),
            (Felt252::from(311), felt_api2vm(expected_chain_id)),
        ]);

        if nonce.0 != StarkFelt::ZERO {
            changes.insert(Felt252::from(322), felt_api2vm(nonce.0));
        }
        changes
    };
    assert_eq!(test_contract_changes.storage_changes, expected_storage_changes);
}

#[rstest]
// We need to use the multi_thread runtime to use task::block_in_place for sync -> async calls.
#[tokio::test(flavor = "multi_thread", worker_threads = 1)]
async fn test_syscall_get_tx_signature_cairo0(
    #[future] initial_state_cairo0: StarknetTestState,
    block_context: BlockContext,
    max_fee: Fee,
) {
    let initial_state = initial_state_cairo0.await;

    let sender_address = initial_state.cairo0_contracts.get("account_with_dummy_validate").unwrap().address;
    let contract_address = initial_state.cairo0_contracts.get("test_contract").unwrap().address;

    let tx_version = TransactionVersion::ZERO;

    let mut nonce_manager = NonceManager::default();

    let tx = test_utils::account_invoke_tx(invoke_tx_args! {
        max_fee,
        sender_address: sender_address,
        calldata: create_calldata(contract_address, "test_get_tx_signature", &[]),
        version: tx_version,
        nonce: nonce_manager.next(sender_address),
    });

    let txs = vec![tx];

    let (_pie, os_output) = execute_txs_and_run_os(
        initial_state.cached_state,
        block_context.clone(),
        txs,
        initial_state.cairo0_compiled_classes,
        initial_state.cairo1_compiled_classes,
    )
    .await
    .expect("OS run failed");

    check_os_output_read_only_syscall(os_output, block_context);
}

#[rstest]
// We need to use the multi_thread runtime to use task::block_in_place for sync -> async calls.
#[tokio::test(flavor = "multi_thread", worker_threads = 1)]
async fn test_syscall_replace_class_cairo0(
    #[future] initial_state_cairo0: StarknetTestState,
    block_context: BlockContext,
    max_fee: Fee,
) {
    let initial_state = initial_state_cairo0.await;

    let sender_address = initial_state.cairo0_contracts.get("account_with_dummy_validate").unwrap().address;
    let test_contract = initial_state.cairo0_contracts.get("test_contract").unwrap();
    let contract_address = test_contract.address;

    let tx_version = TransactionVersion::ZERO;

    // We just test that the replace_class syscall goes through. Just use the same class hash.
    let class_hash = test_contract.class_hash;

    let mut nonce_manager = NonceManager::default();
    let tx = test_utils::account_invoke_tx(invoke_tx_args! {
        max_fee,
        sender_address: sender_address,
        calldata: create_calldata(contract_address, "test_replace_class", &[class_hash.0]),
        version: tx_version,
        nonce: nonce_manager.next(sender_address),
    });

    let txs = vec![tx];

    // TODO: use a different class hash and check that it is reflected in the OS output.
    let (_pie, _os_output) = execute_txs_and_run_os(
        initial_state.cached_state,
        block_context.clone(),
        txs,
        initial_state.cairo0_compiled_classes,
        initial_state.cairo1_compiled_classes,
    )
    .await
    .expect("OS run failed");
}

#[rstest]
// We need to use the multi_thread runtime to use task::block_in_place for sync -> async calls.
#[tokio::test(flavor = "multi_thread", worker_threads = 1)]
async fn test_syscall_deploy_cairo0(
    #[future] initial_state_cairo0: StarknetTestState,
    block_context: BlockContext,
    max_fee: Fee,
) {
    let initial_state = initial_state_cairo0.await;

    let sender_address = initial_state.cairo0_contracts.get("account_with_dummy_validate").unwrap().address;
    let test_contract = initial_state.cairo0_contracts.get("test_contract").unwrap();
    let contract_address = test_contract.address;

    let tx_version = TransactionVersion::ZERO;

    let class_hash = test_contract.class_hash;

    let contract_address_salt = ContractAddressSalt::default();
    let constructor_args = vec![StarkFelt::from(100u64), StarkFelt::from(200u64)];
    let test_deploy_args = &[
        vec![class_hash.0, contract_address_salt.0],
        vec![StarkFelt::from(constructor_args.len() as u64)],
        constructor_args.clone(),
        vec![StarkFelt::ZERO],
    ]
    .concat();

    let expected_contract_address = calculate_contract_address(
        contract_address_salt,
        test_contract.class_hash,
        &Calldata(constructor_args.into()),
        contract_address,
    )
    .unwrap();

    let mut nonce_manager = NonceManager::default();
    let tx = test_utils::account_invoke_tx(invoke_tx_args! {
        max_fee,
        sender_address: sender_address,
        calldata: create_calldata(contract_address, "test_deploy", &test_deploy_args),
        version: tx_version,
        nonce: nonce_manager.next(sender_address),
    });

    let txs = vec![tx];

    let (_pie, os_output) = execute_txs_and_run_os(
        initial_state.cached_state,
        block_context.clone(),
        txs,
        initial_state.cairo0_compiled_classes,
        initial_state.cairo1_compiled_classes,
    )
    .await
    .expect("OS run failed");

    // Check that the new contract address appears in the OS output
    let contract_changes_by_address: HashMap<_, _> =
        os_output.contracts.iter().map(|change| (change.addr, change)).collect();
    assert!(contract_changes_by_address.contains_key(&felt_api2vm(*expected_contract_address.key())));

    // Check other output fields
    assert_eq!(os_output.block_number.to_u64().unwrap(), block_context.block_info().block_number.0);
    assert!(os_output.classes.is_empty());
    assert!(os_output.messages_to_l1.is_empty());
    assert!(os_output.messages_to_l2.is_empty());
    let use_kzg_da = os_output.use_kzg_da != Felt252::ZERO;
    assert_eq!(use_kzg_da, block_context.block_info().use_kzg_da);
}

#[rstest]
// We need to use the multi_thread runtime to use task::block_in_place for sync -> async calls.
#[tokio::test(flavor = "multi_thread", worker_threads = 1)]
async fn test_syscall_get_sequencer_address_cairo0(
    #[future] initial_state_cairo0: StarknetTestState,
    block_context: BlockContext,
    max_fee: Fee,
) {
    let initial_state = initial_state_cairo0.await;

    let sender_address = initial_state.cairo0_contracts.get("account_with_dummy_validate").unwrap().address;
    let contract_address = initial_state.cairo0_contracts.get("test_contract").unwrap().address;

    let tx_version = TransactionVersion::ZERO;
    let expected_sequencer_address = block_context.block_info().sequencer_address;

    let mut nonce_manager = NonceManager::default();
    let tx = test_utils::account_invoke_tx(invoke_tx_args! {
        max_fee,
        sender_address: sender_address,
        calldata: create_calldata(contract_address, "test_get_sequencer_address", &[*expected_sequencer_address.0.key()]),
        version: tx_version,
        nonce: nonce_manager.next(sender_address),
    });

    let txs = vec![tx];

    let (_pie, os_output) = execute_txs_and_run_os(
        initial_state.cached_state,
        block_context.clone(),
        txs,
        initial_state.cairo0_compiled_classes,
        initial_state.cairo1_compiled_classes,
    )
    .await
    .expect("OS run failed");

    check_os_output_read_only_syscall(os_output, block_context);
}

#[rstest]
// We need to use the multi_thread runtime to use task::block_in_place for sync -> async calls.
#[tokio::test(flavor = "multi_thread", worker_threads = 1)]
async fn test_syscall_get_contract_address_cairo0(
    #[future] initial_state_cairo0: StarknetTestState,
    block_context: BlockContext,
    max_fee: Fee,
) {
    let initial_state = initial_state_cairo0.await;

    let sender_address = initial_state.cairo0_contracts.get("account_with_dummy_validate").unwrap().address;
    let test_contract = initial_state.cairo0_contracts.get("test_contract").unwrap();
    let contract_address = test_contract.address;

    let class_hash = test_contract.class_hash;

    let contract_address_salt = ContractAddressSalt::default();
    let constructor_args = vec![StarkFelt::from(100u64), StarkFelt::from(200u64)];

    // Build the args required for calling test_contract_address. Check the Cairo code for
    // more details.
    let test_contract_address_args = &[
        vec![contract_address_salt.0, class_hash.0],
        vec![StarkFelt::from(constructor_args.len() as u64)],
        constructor_args.clone(),
        vec![StarkFelt::ZERO], // deployer_address
    ]
    .concat();

    let tx_version = TransactionVersion::ZERO;

    let mut nonce_manager = NonceManager::default();
    let tx = test_utils::account_invoke_tx(invoke_tx_args! {
        max_fee,
        sender_address: sender_address,
        calldata: create_calldata(contract_address, "test_contract_address", &test_contract_address_args),
        version: tx_version,
        nonce: nonce_manager.next(sender_address),
    });

    let txs = vec![tx];

    let (_pie, os_output) = execute_txs_and_run_os(
        initial_state.cached_state,
        block_context.clone(),
        txs,
        initial_state.cairo0_compiled_classes,
        initial_state.cairo1_compiled_classes,
    )
    .await
    .expect("OS run failed");

    // The way tests are structured, we cannot check the result of the tx directly.
    // We can only verify that the syscall is implemented and goes through.
    check_os_output_read_only_syscall(os_output, block_context);
}

#[rstest]
// We need to use the multi_thread runtime to use task::block_in_place for sync -> async calls.
#[tokio::test(flavor = "multi_thread", worker_threads = 1)]
<<<<<<< HEAD
async fn test_syscall_emit_event_cairo0(
=======
async fn test_syscall_send_message_to_l1_cairo0(
>>>>>>> 1528ed8f
    #[future] initial_state_cairo0: StarknetTestState,
    block_context: BlockContext,
    max_fee: Fee,
) {
    let initial_state = initial_state_cairo0.await;

    let sender_address = initial_state.cairo0_contracts.get("account_with_dummy_validate").unwrap().address;
    let test_contract = initial_state.cairo0_contracts.get("test_contract").unwrap();
    let contract_address = test_contract.address;

    let tx_version = TransactionVersion::ZERO;
<<<<<<< HEAD
    let keys = vec![stark_felt!(2019_u16), stark_felt!(2020_u16)];
    let data = vec![stark_felt!(2021_u16), stark_felt!(2022_u16), stark_felt!(2023_u16)];
    let entrypoint_args = &[
        vec![stark_felt!(u128::try_from(keys.len()).unwrap())],
        keys,
        vec![stark_felt!(u128::try_from(data.len()).unwrap())],
        data,
    ]
    .concat();
=======

    let to_address = stark_felt!(1234_u16);

    let entrypoint_args = &[vec![to_address]].concat();
>>>>>>> 1528ed8f

    let mut nonce_manager = NonceManager::default();
    let tx = test_utils::account_invoke_tx(invoke_tx_args! {
        max_fee,
        sender_address: sender_address,
<<<<<<< HEAD
        calldata: create_calldata(contract_address, "test_emit_event", entrypoint_args),
=======
        calldata: create_calldata(contract_address, "send_message", entrypoint_args),
>>>>>>> 1528ed8f
        version: tx_version,
        nonce: nonce_manager.next(sender_address),
    });

    let txs = vec![tx];

    let (_pie, _os_output) = execute_txs_and_run_os(
        initial_state.cached_state,
        block_context.clone(),
        txs,
        initial_state.cairo0_compiled_classes,
        initial_state.cairo1_compiled_classes,
    )
    .await
    .expect("OS run failed");
}<|MERGE_RESOLUTION|>--- conflicted
+++ resolved
@@ -495,11 +495,7 @@
 #[rstest]
 // We need to use the multi_thread runtime to use task::block_in_place for sync -> async calls.
 #[tokio::test(flavor = "multi_thread", worker_threads = 1)]
-<<<<<<< HEAD
 async fn test_syscall_emit_event_cairo0(
-=======
-async fn test_syscall_send_message_to_l1_cairo0(
->>>>>>> 1528ed8f
     #[future] initial_state_cairo0: StarknetTestState,
     block_context: BlockContext,
     max_fee: Fee,
@@ -511,7 +507,6 @@
     let contract_address = test_contract.address;
 
     let tx_version = TransactionVersion::ZERO;
-<<<<<<< HEAD
     let keys = vec![stark_felt!(2019_u16), stark_felt!(2020_u16)];
     let data = vec![stark_felt!(2021_u16), stark_felt!(2022_u16), stark_felt!(2023_u16)];
     let entrypoint_args = &[
@@ -521,22 +516,54 @@
         data,
     ]
     .concat();
-=======
+
+    let mut nonce_manager = NonceManager::default();
+    let tx = test_utils::account_invoke_tx(invoke_tx_args! {
+        max_fee,
+        sender_address: sender_address,
+        calldata: create_calldata(contract_address, "test_emit_event", entrypoint_args),
+        version: tx_version,
+        nonce: nonce_manager.next(sender_address),
+    });
+
+    let txs = vec![tx];
+
+    let (_pie, _os_output) = execute_txs_and_run_os(
+        initial_state.cached_state,
+        block_context.clone(),
+        txs,
+        initial_state.cairo0_compiled_classes,
+        initial_state.cairo1_compiled_classes,
+    )
+    .await
+    .expect("OS run failed");
+}
+
+#[rstest]
+// We need to use the multi_thread runtime to use task::block_in_place for sync -> async calls.
+#[tokio::test(flavor = "multi_thread", worker_threads = 1)]
+async fn test_syscall_send_message_to_l1_cairo0(
+    #[future] initial_state_cairo0: StarknetTestState,
+    block_context: BlockContext,
+    max_fee: Fee,
+) {
+    let initial_state = initial_state_cairo0.await;
+
+    let sender_address = initial_state.cairo0_contracts.get("account_with_dummy_validate").unwrap().address;
+    let test_contract = initial_state.cairo0_contracts.get("test_contract").unwrap();
+    let contract_address = test_contract.address;
+
+    let tx_version = TransactionVersion::ZERO;
 
     let to_address = stark_felt!(1234_u16);
 
     let entrypoint_args = &[vec![to_address]].concat();
->>>>>>> 1528ed8f
-
-    let mut nonce_manager = NonceManager::default();
-    let tx = test_utils::account_invoke_tx(invoke_tx_args! {
-        max_fee,
-        sender_address: sender_address,
-<<<<<<< HEAD
-        calldata: create_calldata(contract_address, "test_emit_event", entrypoint_args),
-=======
+
+    let mut nonce_manager = NonceManager::default();
+    let tx = test_utils::account_invoke_tx(invoke_tx_args! {
+        max_fee,
+        sender_address: sender_address,
         calldata: create_calldata(contract_address, "send_message", entrypoint_args),
->>>>>>> 1528ed8f
         version: tx_version,
         nonce: nonce_manager.next(sender_address),
     });
