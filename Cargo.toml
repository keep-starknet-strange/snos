[package]
name = "snos"
version = "0.1.0"
edition = "2021"

[dependencies]
base64 = "0.21.3"
cairo-vm = { git = "https://github.com/drspacemn/cairo-vm", branch = "feat/pie-memory-serialization" }
cairo-felt = { git = "https://github.com/drspacemn/cairo-vm", branch = "feat/pie-memory-serialization" }
log = "0.4.19"
num-bigint = "0.4.4"
num-traits = "0.2.16"
serde = { version = "1.0.188", features = ["derive"] }
serde_json = "1.0.105"
thiserror = "1.0.48"
zip = { version = "0.6.6", features = ["deflate-zlib"] }
hex = "0.4.3"
starknet = { git = "https://github.com/xJonathanLEI/starknet-rs" }
uuid = { version = "1.4.0", features = ["v4", "serde"] }
reqwest = { version = "0.11.18", features = ["blocking", "json"] }
<<<<<<< HEAD
bitvec = {version = "1.0.1", features = ["serde"] }
tokio = "1.32.0"
=======
pretty_assertions = "1.4.0"
>>>>>>> 8d7b6fb8

[dev-dependencies]
rstest = "0.18.2"<|MERGE_RESOLUTION|>--- conflicted
+++ resolved
@@ -18,12 +18,9 @@
 starknet = { git = "https://github.com/xJonathanLEI/starknet-rs" }
 uuid = { version = "1.4.0", features = ["v4", "serde"] }
 reqwest = { version = "0.11.18", features = ["blocking", "json"] }
-<<<<<<< HEAD
-bitvec = {version = "1.0.1", features = ["serde"] }
+bitvec = { version = "1.0.1", features = ["serde"] }
 tokio = "1.32.0"
-=======
 pretty_assertions = "1.4.0"
->>>>>>> 8d7b6fb8
 
 [dev-dependencies]
 rstest = "0.18.2"