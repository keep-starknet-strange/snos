--- conflicted
+++ resolved
@@ -3,8 +3,7 @@
 
 use blockifier::context::BlockContext;
 use blockifier::state::cached_state::CachedState;
-<<<<<<< HEAD
-use blockifier::state::state_api::{State as _, StateReader};
+use blockifier::state::state_api::StateReader;
 use blockifier::transaction::objects::TransactionExecutionInfo;
 use blockifier::transaction::transaction_execution::Transaction;
 use blockifier::transaction::transactions::ExecutableTransaction;
@@ -13,22 +12,10 @@
 use starknet::core::types::BlockId;
 use starknet::providers::jsonrpc::HttpTransport;
 use starknet::providers::{JsonRpcClient, Provider as _};
-use starknet_os::execution::helper::ContractStorageMap;
-use starknet_os::starknet::business_logic::fact_state::contract_state_objects::ContractState;
-use starknet_os::starknet::business_logic::fact_state::state::SharedState;
 use starknet_os::starknet::starknet_storage::{
-    CommitmentInfo, CommitmentInfoError, OsSingleStarknetStorage, PerContractStorage,
+    CommitmentInfo, CommitmentInfoError, PerContractStorage,
 };
 use starknet_os::starkware_utils::commitment_tree::base_types::TreeIndex;
-use starknet_os::starkware_utils::commitment_tree::binary_fact_tree::BinaryFactTree as _;
-use starknet_os::starkware_utils::commitment_tree::errors::TreeError;
-use starknet_os::storage::storage::{HashFunctionType, Storage};
-=======
-use blockifier::state::state_api::StateReader;
-use blockifier::transaction::objects::TransactionExecutionInfo;
-use blockifier::transaction::transaction_execution::Transaction;
-use blockifier::transaction::transactions::ExecutableTransaction as _;
->>>>>>> 98b61691
 
 /// Reexecute the given transactions through Blockifier
 pub fn reexecute_transactions_with_blockifier<S: StateReader>(
@@ -57,72 +44,6 @@
         .collect();
 
     Ok(tx_execution_infos)
-}
-
-pub async fn unpack_blockifier_state_async<
-    S: Storage + Send + Sync,
-    H: HashFunctionType + Send + Sync,
-    SR: StateReader,
->(
-    mut blockifier_state: CachedState<SR>,
-    shared_state: SharedState<S, H>,
-) -> Result<(SharedState<S, H>, SharedState<S, H>), TreeError> {
-    let final_state = {
-        let state = shared_state.clone();
-        state.apply_commitment_state_diff(blockifier_state.to_state_diff()).await?
-    };
-
-    let initial_state = shared_state;
-
-    Ok((initial_state, final_state))
-}
-
-/// Translates the (final) Blockifier state into an OS-compatible structure.
-///
-/// This function uses the fact that `CachedState` is a wrapper around a read-only `DictStateReader`
-/// object. The initial state is obtained through this read-only view while the final storage
-/// is obtained by extracting the state diff from the `CachedState` part.
-pub async fn build_starknet_storage_async<
-    S: Storage + Send + Sync,
-    H: HashFunctionType + Send + Sync,
-    SR: StateReader,
->(
-    blockifier_state: CachedState<SR>,
-    shared_state: SharedState<S, H>,
-    block_id: BlockId,
-    provider: JsonRpcClient<HttpTransport>,
-) -> Result<(ContractStorageMap<ProverPerContractStorage>, SharedState<S, H>, SharedState<S, H>), TreeError> {
-    let mut storage_by_address = ContractStorageMap::new();
-
-    // TODO: would be cleaner if `get_leaf()` took &ffc instead of &mut ffc
-    let (mut initial_state, mut final_state) = unpack_blockifier_state_async(blockifier_state, shared_state).await?;
-
-    let all_contracts = final_state.contract_addresses();
-
-    for contract_address in all_contracts {
-        let initial_contract_state: ContractState = initial_state
-            .contract_states
-            .get_leaf(&mut initial_state.ffc, contract_address.clone())
-            .await?
-            .expect("There should be an initial state");
-        let final_contract_state: ContractState = final_state
-            .contract_states
-            .get_leaf(&mut final_state.ffc, contract_address.clone())
-            .await?
-            .expect("There should be a final state");
-
-        let initial_tree = initial_contract_state.storage_commitment_tree;
-        let updated_tree = final_contract_state.storage_commitment_tree;
-
-        // let contract_storage =
-        // OsSingleStarknetStorage::new(initial_tree, updated_tree, &[],
-        // final_state.ffc.clone()).await.unwrap(); storage_by_address.
-        // insert(Felt252::from(contract_address), contract_storage);
-
-        panic!("Fix me or remove");
-    }
-
-    Ok((storage_by_address, initial_state, final_state))
 }
 
 pub(crate) struct ProverPerContractStorage {
