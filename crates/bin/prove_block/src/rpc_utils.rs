use std::collections::{HashMap, HashSet};
use std::future::Future;

use blockifier::execution::call_info::CallInfo;
use blockifier::transaction::objects::TransactionExecutionInfo;
use cairo_vm::Felt252;
use serde::de::DeserializeOwned;
use serde::Deserialize;
use serde_json::json;
use starknet_api::core::{ContractAddress, PatriciaKey};
use starknet_api::hash::StarkHash;
use starknet_api::state::StorageKey;
use starknet_api::{contract_address, patricia_key};
use starknet_os::crypto::pedersen::PedersenHash;
use starknet_os::crypto::poseidon::PoseidonHash;
use starknet_os::starkware_utils::commitment_tree::base_types::{Length, NodePath};
use starknet_os::starkware_utils::commitment_tree::patricia_tree::nodes::{BinaryNodeFact, EdgeNodeFact};
use starknet_os::storage::cached_storage::CachedStorage;
use starknet_os::storage::dict_storage::DictStorage;
use starknet_os::storage::storage::{Fact, HashFunctionType, Storage, StorageError};
use starknet_os::utils::{felt_api2vm, felt_vm2api};
use starknet_types_core::felt::Felt;

/// A `Storage` impl backed by RPC
#[derive(Clone)]
pub(crate) struct RpcStorage {
    cache: HashMap<Vec<u8>, Vec<u8>>,
}

pub(crate) type CachedRpcStorage = CachedStorage<RpcStorage>;

impl RpcStorage {
    pub fn new() -> Self {
        Self { cache: HashMap::with_capacity(1024) }
    }
}

impl Storage for RpcStorage {
    async fn set_value(&mut self, key: Vec<u8>, value: Vec<u8>) -> Result<(), StorageError> {
        log::trace!(
            "RpcStorage::set_value(), key-len: {}, key: {:x}, value len: {}",
            key.len(),
            num_bigint::BigUint::from_bytes_be(&key[..]),
            value.len()
        );
        self.cache.insert(key, value);
        Ok(())
    }

    fn get_value(&self, key: &[u8]) -> impl Future<Output = Result<Option<Vec<u8>>, StorageError>> + Send {
        log::trace!(
            "RpcStorage::get_value(), key-len: {}, key: {:x}",
            key.len(),
            num_bigint::BigUint::from_bytes_be(key)
        );
        async {
            if let Some(value) = self.cache.get(key) {
                Ok(Some(value.clone()))
            } else {
                log::warn!("    have no value for key {:x}", num_bigint::BigUint::from_bytes_be(key));
                Err(StorageError::ContentNotFound)
            }
        }
    }
}

pub(crate) fn jsonrpc_request(method: &str, params: serde_json::Value) -> serde_json::Value {
    json!({
        "jsonrpc": "2.0",
        "id": "0",
        "method": method,
        "params": params,
    })
}

async fn post_jsonrpc_request<T: DeserializeOwned>(
    client: &reqwest::Client,
    rpc_provider: &str,
    method: &str,
    params: serde_json::Value,
) -> Result<T, reqwest::Error> {
    let request = jsonrpc_request(method, params);
    let response = client.post(format!("{}/rpc/pathfinder/v0.1", rpc_provider)).json(&request).send().await?;

    #[derive(Deserialize)]
    struct TransactionReceiptResponse<T> {
        result: T,
    }

    let response_text = response.text().await?;
    let response: TransactionReceiptResponse<T> =
        serde_json::from_str(&response_text).unwrap_or_else(|_| panic!("Error: {}", response_text));
    Ok(response.result)
}

// Types defined for Deserialize functionality
#[derive(Debug, Clone, Deserialize)]
pub(crate) struct EdgePath {
    pub len: u64,
    pub value: Felt252,
}

#[derive(Debug, Clone, Deserialize)]
pub(crate) enum TrieNode {
    #[serde(rename = "binary")]
    Binary { left: Felt252, right: Felt252 },
    #[serde(rename = "edge")]
    Edge { child: Felt252, path: EdgePath },
}

impl TrieNode {
    pub(crate) fn hash<H: HashFunctionType>(&self) -> Felt {
        match self {
            TrieNode::Binary { left, right } => {
                let fact = BinaryNodeFact::new((*left).into(), (*right).into())
                    .expect("storage proof endpoint gave us an invalid binary node");

                // TODO: the hash function should probably be split from the Fact trait.
                //       we use a placeholder for the Storage trait in the meantime.
                Felt::from(<BinaryNodeFact as Fact<DictStorage, H>>::hash(&fact))
            }
            TrieNode::Edge { child, path } => {
                let fact = EdgeNodeFact::new((*child).into(), NodePath(path.value.to_biguint()), Length(path.len))
                    .expect("storage proof endpoint gave us an invalid edge node");
                // TODO: the hash function should probably be split from the Fact trait.
                //       we use a placeholder for the Storage trait in the meantime.
                Felt::from(<EdgeNodeFact as Fact<DictStorage, H>>::hash(&fact))
            }
        }
    }
}

#[derive(Debug, Clone, Deserialize)]
pub(crate) struct ContractData {
    /// Root of the Contract state tree
    pub root: Felt252,
    /// The proofs associated with the queried storage values
    pub storage_proofs: Vec<Vec<TrieNode>>,
}

impl ContractData {
    /// Verifies that each contract state proof is valid.
    pub(crate) fn verify(&self, storage_keys: &[Felt252]) -> Result<(), String> {
        for (index, storage_key) in storage_keys.iter().enumerate() {
            verify_proof::<PedersenHash>(*storage_key, self.root, &self.storage_proofs[index])?;
        }

        Ok(())
    }
}

#[derive(Debug, Clone, Deserialize)]
pub(crate) struct PathfinderProof {
    pub state_commitment: Felt252,
    pub class_commitment: Felt252,
    pub contract_proof: Vec<TrieNode>,
    pub contract_data: Option<ContractData>,
}

pub(crate) async fn pathfinder_get_proof(
    client: &reqwest::Client,
    rpc_provider: &str,
    block_number: u64,
    contract_address: Felt,
    keys: &[Felt],
) -> Result<PathfinderProof, reqwest::Error> {
    post_jsonrpc_request(
        client,
        rpc_provider,
        "pathfinder_getProof",
        json!({ "block_id": { "block_number": block_number }, "contract_address": contract_address, "keys": keys }),
    )
    .await
}

fn get_accessed_storage_keys(call_info: &CallInfo) -> HashMap<ContractAddress, HashSet<StorageKey>> {
    let mut accessed_keys_by_address: HashMap<ContractAddress, HashSet<StorageKey>> = HashMap::new();

    let contract_address = &call_info.call.storage_address;
    accessed_keys_by_address
        .entry(*contract_address)
        .or_default()
        .extend(call_info.accessed_storage_keys.iter().copied());

    let storage_keys: Vec<_> =
        call_info.accessed_storage_keys.iter().map(|x| felt_api2vm(*x.key()).to_hex_string()).collect();
    log::debug!("{}: {:?}", contract_address.to_string(), storage_keys);

    for inner_call in &call_info.inner_calls {
        let inner_call_storage_keys = get_accessed_storage_keys(inner_call);
        for (contract_address, storage_keys) in inner_call_storage_keys {
            accessed_keys_by_address.entry(contract_address).or_default().extend(storage_keys);
        }
    }

    accessed_keys_by_address
}

fn get_accessed_keys_in_tx(
    tx_execution_info: &TransactionExecutionInfo,
) -> HashMap<ContractAddress, HashSet<StorageKey>> {
    let mut accessed_keys_by_address: HashMap<ContractAddress, HashSet<StorageKey>> = HashMap::new();

    for call_info in [
        &tx_execution_info.validate_call_info,
        &tx_execution_info.execute_call_info,
        &tx_execution_info.fee_transfer_call_info,
    ]
    .into_iter()
    .flatten()
    {
        let call_storage_keys = get_accessed_storage_keys(call_info);
        for (contract_address, storage_keys) in call_storage_keys {
            accessed_keys_by_address.entry(contract_address).or_default().extend(storage_keys);
        }
    }

    accessed_keys_by_address
}

fn get_all_accessed_keys(
    tx_execution_infos: &[TransactionExecutionInfo],
) -> HashMap<ContractAddress, HashSet<StorageKey>> {
    let mut accessed_keys_by_address: HashMap<ContractAddress, HashSet<StorageKey>> = HashMap::new();

    for tx_execution_info in tx_execution_infos {
        let accessed_keys_in_tx = get_accessed_keys_in_tx(tx_execution_info);
        for (contract_address, storage_keys) in accessed_keys_in_tx {
            accessed_keys_by_address.entry(contract_address).or_default().extend(storage_keys);
        }
    }

    accessed_keys_by_address
}

pub(crate) async fn get_storage_proofs(
    client: &reqwest::Client,
    rpc_provider: &str,
    block_number: u64,
    tx_execution_infos: &[TransactionExecutionInfo],
    old_block_number: Felt,
) -> Result<HashMap<Felt, PathfinderProof>, reqwest::Error> {
    let accessed_keys_by_address = {
        let mut keys = get_all_accessed_keys(tx_execution_infos);
        keys.entry(contract_address!("0x1")).or_default().insert(felt_vm2api(old_block_number).try_into().unwrap());
        keys
    };

    let mut storage_proofs = HashMap::new();

    log::info!("Contracts we're fetching proofs for:");
    for contract_address in accessed_keys_by_address.keys() {
        log::info!("    {}", contract_address.to_string());
    }

    for (contract_address, storage_keys) in accessed_keys_by_address {
        let contract_address_felt = felt_api2vm(*contract_address.key());

        let keys: Vec<_> = storage_keys.iter().map(|storage_key| felt_api2vm(*storage_key.key())).collect();

        let storage_proof = if keys.is_empty() {
            pathfinder_get_proof(client, rpc_provider, block_number, contract_address_felt, &[]).await?
        } else {
            // The endpoint is limited to 100 keys at most per call
            const MAX_KEYS: usize = 100;
            let mut chunked_storage_proofs = Vec::new();
            for keys_chunk in keys.chunks(MAX_KEYS) {
                chunked_storage_proofs.push(
                    pathfinder_get_proof(client, rpc_provider, block_number, contract_address_felt, keys_chunk).await?,
                );
            }
            merge_chunked_storage_proofs(chunked_storage_proofs)
        };

        assert!(
            storage_proof
                .contract_data
                .as_ref()
                .expect("Storage proof should have contract_data")
                .verify(&keys)
                .is_ok()
        );

        storage_proofs.insert(contract_address_felt, storage_proof);
    }

    Ok(storage_proofs)
}

fn merge_chunked_storage_proofs(proofs: Vec<PathfinderProof>) -> PathfinderProof {
    let class_commitment = proofs[0].class_commitment;
    let state_commitment = proofs[0].state_commitment;
    let contract_proof = proofs[0].contract_proof.clone();

    let contract_data = {
        let mut contract_data: Option<ContractData> = None;

        for proof in proofs {
            if let Some(data) = proof.contract_data {
                if let Some(contract_data) = contract_data.as_mut() {
                    contract_data.storage_proofs.extend(data.storage_proofs);
                } else {
                    contract_data = Some(data);
                }
            }
        }

        contract_data
    };

    PathfinderProof { class_commitment, state_commitment, contract_proof, contract_data }
}

#[allow(dead_code)]
#[derive(Clone, Deserialize)]
pub(crate) struct PathfinderClassProof {
    pub class_commitment: Felt252,
    pub class_proof: Vec<TrieNode>,
}

impl PathfinderClassProof {
    /// Verifies that the class proof is valid.
    pub(crate) fn verify(&self, class_hash: Felt) -> Result<(), String> {
        verify_proof::<PoseidonHash>(class_hash, self.class_commitment, &self.class_proof)
    }
}

pub(crate) async fn pathfinder_get_class_proof(
    client: &reqwest::Client,
    rpc_provider: &str,
    block_number: u64,
    class_hash: &Felt,
) -> Result<PathfinderClassProof, reqwest::Error> {
    log::debug!("querying pathfinder_getClassProof for {:x}", class_hash);
    log::debug!("provider: {}", rpc_provider);
    post_jsonrpc_request(
        client,
        rpc_provider,
        "pathfinder_getClassProof",
        json!({ "block_id": { "block_number": block_number }, "class_hash": class_hash }),
    )
    .await
}

pub(crate) async fn get_class_proofs(
    client: &reqwest::Client,
    rpc_provider: &str,
    block_number: u64,
    class_hashes: &[&Felt],
) -> Result<HashMap<Felt252, PathfinderClassProof>, reqwest::Error> {
    let mut proofs: HashMap<Felt252, PathfinderClassProof> = HashMap::with_capacity(class_hashes.len());
    for class_hash in class_hashes {
        let proof = pathfinder_get_class_proof(client, rpc_provider, block_number, class_hash).await?;
        // TODO: need to combine these, similar to merge_chunked_storage_proofs above?
        proofs.insert(**class_hash, proof);
    }

    Ok(proofs)
<<<<<<< HEAD
=======
}

// Utility to extract all contract address in a nested call structure. Any given call can have
// nested calls, creating a tree structure of calls, so this fn traverses this structure and
// returns a flat list of all contracts encountered along the way.
pub(crate) fn process_function_invocations(inv: FunctionInvocation, contracts: &mut HashSet<Felt252>) {
    contracts.insert(inv.contract_address);
    for call in inv.calls {
        process_function_invocations(call, contracts);
    }
}

/// This function goes through the tree from top to bottom and verifies that
/// the hash of each node is equal to the corresponding hash in the parent node.
pub(crate) fn verify_proof<H: HashFunctionType>(key: Felt, commitment: Felt, proof: &[TrieNode]) -> Result<(), String> {
    let bits = key.to_bits_be();

    let mut parent_hash = commitment;
    let mut trie_node_iter = proof.iter();

    // The tree height is 251, so the first 5 bits are ignored.
    let start = 5;
    let mut index = start;

    loop {
        match trie_node_iter.next() {
            None => {
                if index - start != 251 {
                    return Err(format!("Proof verification failed, proof height ({}) is not 251", (index - start)));
                }
                break;
            }
            Some(node) => {
                let node_hash = node.hash::<H>();
                if node_hash != parent_hash {
                    return Err(format!(
                        "Proof verification failed, node_hash {:x} != parent_hash {:x}",
                        node_hash, parent_hash
                    ));
                }

                match node {
                    TrieNode::Binary { left, right } => {
                        parent_hash = if bits[index] { *right } else { *left };
                        index += 1;
                    }
                    TrieNode::Edge { child, path } => {
                        parent_hash = *child;
                        index += path.len as usize;
                    }
                }
            }
        }
    }

    Ok(())
>>>>>>> 9517f0aa
}<|MERGE_RESOLUTION|>--- conflicted
+++ resolved
@@ -356,18 +356,6 @@
     }
 
     Ok(proofs)
-<<<<<<< HEAD
-=======
-}
-
-// Utility to extract all contract address in a nested call structure. Any given call can have
-// nested calls, creating a tree structure of calls, so this fn traverses this structure and
-// returns a flat list of all contracts encountered along the way.
-pub(crate) fn process_function_invocations(inv: FunctionInvocation, contracts: &mut HashSet<Felt252>) {
-    contracts.insert(inv.contract_address);
-    for call in inv.calls {
-        process_function_invocations(call, contracts);
-    }
 }
 
 /// This function goes through the tree from top to bottom and verifies that
@@ -414,5 +402,4 @@
     }
 
     Ok(())
->>>>>>> 9517f0aa
 }