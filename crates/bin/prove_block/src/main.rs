--- conflicted
+++ resolved
@@ -1,47 +1,8 @@
-<<<<<<< HEAD
-use std::collections::HashMap;
-=======
->>>>>>> 40cb15c6
 use std::error::Error;
 
 use cairo_vm::types::layout_name::LayoutName;
 use clap::Parser;
-<<<<<<< HEAD
-use reexecute::{reexecute_transactions_with_blockifier, ProverPerContractStorage};
-use rpc_replay::block_context::build_block_context;
-use rpc_replay::rpc_state_reader::AsyncRpcStateReader;
-use rpc_replay::transactions::starknet_rs_to_blockifier;
-use rpc_utils::{get_class_proofs, get_storage_proofs};
-use starknet::core::types::{BlockId, MaybePendingBlockWithTxHashes, MaybePendingBlockWithTxs};
-use starknet::providers::jsonrpc::HttpTransport;
-use starknet::providers::{JsonRpcClient, Provider, Url};
-use starknet_os::config::{StarknetGeneralConfig, StarknetOsConfig, STORED_BLOCK_HASH_BUFFER};
-use starknet_os::crypto::pedersen::PedersenHash;
-use starknet_os::crypto::poseidon::PoseidonHash;
-use starknet_os::error::SnOsError::Runner;
-use starknet_os::execution::helper::{ContractStorageMap, ExecutionHelperWrapper};
-use starknet_os::io::input::StarknetOsInput;
-use starknet_os::starknet::business_logic::fact_state::contract_state_objects::ContractState;
-use starknet_os::starknet::starknet_storage::CommitmentInfo;
-use starknet_os::starkware_utils::commitment_tree::base_types::Height;
-use starknet_os::starkware_utils::commitment_tree::patricia_tree::patricia_tree::PatriciaTree;
-use starknet_os::{config, run_os};
-use starknet_os_types::chain_id::chain_id_from_felt;
-use starknet_types_core::felt::Felt;
-
-use crate::reexecute::format_commitment_facts;
-use crate::rpc_utils::{get_starknet_version, PathfinderClassProof};
-use crate::state_utils::get_formatted_state_update;
-use crate::types::starknet_rs_tx_to_internal_tx;
-
-mod reexecute;
-mod rpc_utils;
-mod state_utils;
-mod types;
-mod utils;
-=======
 use prove_block::debug_prove_error;
->>>>>>> 40cb15c6
 
 #[derive(Parser, Debug)]
 struct Args {
@@ -71,234 +32,7 @@
     let block_number = args.block_number;
     let layout = LayoutName::starknet_with_keccak;
 
-<<<<<<< HEAD
-    let block_id = BlockId::Number(block_number);
-    let previous_block_id = BlockId::Number(block_number - 1);
-
-    let provider_url = format!("{}/rpc/v0_7", args.rpc_provider);
-    log::info!("provider url: {}", provider_url);
-    let provider = JsonRpcClient::new(HttpTransport::new(
-        Url::parse(provider_url.as_str()).expect("Could not parse provider url"),
-    ));
-    let pathfinder_client =
-        reqwest::ClientBuilder::new().build().unwrap_or_else(|e| panic!("Could not build reqwest client: {e}"));
-
-    // Step 1: build the block context
-    let chain_id = chain_id_from_felt(provider.chain_id().await?);
-    log::debug!("provider's chain_id: {}", chain_id);
-
-    let block_with_txs = match provider.get_block_with_txs(block_id).await? {
-        MaybePendingBlockWithTxs::Block(block_with_txs) => block_with_txs,
-        MaybePendingBlockWithTxs::PendingBlock(_) => {
-            panic!("Block is still pending!");
-        }
-    };
-
-    let starknet_version = get_starknet_version(&block_with_txs);
-    log::debug!("Starknet version: {:?}", starknet_version);
-
-    // We only need to get the older block number and hash. No need to fetch all the txs
-    let older_block = match provider
-        .get_block_with_tx_hashes(BlockId::Number(block_number - STORED_BLOCK_HASH_BUFFER))
-        .await
-        .unwrap()
-    {
-        MaybePendingBlockWithTxHashes::Block(block_with_txs_hashes) => block_with_txs_hashes,
-        MaybePendingBlockWithTxHashes::PendingBlock(_) => {
-            panic!("Block is still pending!");
-        }
-    };
-
-    let block_context = build_block_context(chain_id.clone(), &block_with_txs, starknet_version);
-
-    let old_block_number = Felt252::from(older_block.block_number);
-    let old_block_hash = older_block.block_hash;
-
-    // TODO: nasty clone, the conversion fns don't take references
-    let transactions: Vec<_> =
-        block_with_txs.transactions.clone().into_iter().map(starknet_rs_tx_to_internal_tx).collect();
-
-    let processed_state_update = get_formatted_state_update(&provider, block_id).await?;
-
-    let class_hash_to_compiled_class_hash = processed_state_update.class_hash_to_compiled_class_hash;
-
-    // Workaround for JsonRpcClient not implementing Clone
-    let provider_for_blockifier = JsonRpcClient::new(HttpTransport::new(
-        Url::parse(provider_url.as_str()).expect("Could not parse provider url"),
-    ));
-    let blockifier_state_reader = AsyncRpcStateReader::new(provider_for_blockifier, BlockId::Number(block_number - 1));
-
-    let mut blockifier_state = CachedState::new(blockifier_state_reader);
-    let tx_execution_infos = reexecute_transactions_with_blockifier(
-        &mut blockifier_state,
-        &block_context,
-        block_with_txs.transactions.iter().map(|tx| starknet_rs_to_blockifier(tx).unwrap()).collect(),
-    )?;
-
-    let storage_proofs =
-        get_storage_proofs(&pathfinder_client, &args.rpc_provider, block_number, &tx_execution_infos, old_block_number)
-            .await
-            .expect("Failed to fetch storage proofs");
-
-    let previous_storage_proofs = get_storage_proofs(
-        &pathfinder_client,
-        &args.rpc_provider,
-        block_number - 1,
-        &tx_execution_infos,
-        old_block_number,
-    )
-    .await
-    .expect("Failed to fetch storage proofs");
-
-    let default_general_config = StarknetGeneralConfig::default();
-
-    let general_config = StarknetGeneralConfig {
-        starknet_os_config: StarknetOsConfig {
-            chain_id,
-            fee_token_address: block_context.chain_info().fee_token_addresses.strk_fee_token_address,
-            deprecated_fee_token_address: block_context.chain_info().fee_token_addresses.eth_fee_token_address,
-        },
-        ..default_general_config
-    };
-
-    let mut contract_states = HashMap::new();
-    let mut contract_storages = ContractStorageMap::new();
-
-    // TODO: remove this clone()
-    for (contract_address, storage_proof) in storage_proofs.clone() {
-        let previous_storage_proof =
-            previous_storage_proofs.get(&contract_address).expect("failed to find previous storage proof");
-        let contract_storage_root = previous_storage_proof.contract_data.as_ref().unwrap().root.into();
-        // let previous_storage_entries =
-        // previous_storage_changes_by_contract.get(&contract_address).unwrap();
-
-        log::debug!(
-            "Storage root 0x{:x} for contract 0x{:x}",
-            Into::<Felt252>::into(contract_storage_root),
-            contract_address
-        );
-
-        let previous_tree = PatriciaTree { root: contract_storage_root, height: Height(251) };
-
-        let contract_storage = ProverPerContractStorage::new(
-            previous_block_id,
-            contract_address,
-            provider_url.clone(),
-            previous_tree.root.into(),
-            storage_proof,
-            previous_storage_proof.clone(),
-        )?;
-        contract_storages.insert(contract_address, contract_storage);
-
-        let (class_hash, previous_nonce) = if [Felt252::ZERO, Felt252::ONE].contains(&contract_address) {
-            (Felt252::ZERO, Felt252::ZERO)
-        } else {
-            let class_hash = provider.get_class_hash_at(block_id, contract_address).await?;
-            let previous_nonce = provider.get_nonce(previous_block_id, contract_address).await?;
-            (class_hash, previous_nonce)
-        };
-
-        let contract_state = ContractState {
-            contract_hash: class_hash.to_bytes_be().to_vec(),
-            storage_commitment_tree: previous_tree,
-            nonce: previous_nonce,
-        };
-
-        contract_states.insert(contract_address, contract_state);
-    }
-
-    let compiled_classes = processed_state_update.compiled_classes;
-
-    // query storage proofs for each accessed contract
-    let class_hashes: Vec<&Felt252> = class_hash_to_compiled_class_hash.keys().collect();
-    // TODO: we fetch proofs here for block-1, but we probably also need to fetch at the current
-    //       block, likely for contracts that are deployed in this block
-    let class_proofs = get_class_proofs(&pathfinder_client, &args.rpc_provider, block_number - 1, &class_hashes[..])
-        .await
-        .expect("Failed to fetch class proofs");
-    let previous_class_proofs =
-        get_class_proofs(&pathfinder_client, &args.rpc_provider, block_number - 1, &class_hashes[..])
-            .await
-            .expect("Failed to fetch class proofs");
-
-    let visited_pcs: HashMap<Felt252, Vec<Felt252>> = blockifier_state
-        .visited_pcs
-        .iter()
-        .map(|(class_hash, visited_pcs)| {
-            (class_hash.0, visited_pcs.iter().copied().map(Felt252::from).collect::<Vec<_>>())
-        })
-        .collect();
-
-    // We can extract data from any storage proof, use the one of the block hash contract
-    let block_hash_storage_proof =
-        storage_proofs.get(&Felt::ONE).expect("there should be a storage proof for the block hash contract");
-    let previous_block_hash_storage_proof = previous_storage_proofs
-        .get(&Felt::ONE)
-        .expect("there should be a previous storage proof for the block hash contract");
-
-    let previous_contract_trie_root = previous_block_hash_storage_proof.contract_proof[0].hash::<PedersenHash>();
-    let current_contract_trie_root = block_hash_storage_proof.contract_proof[0].hash::<PedersenHash>();
-
-    let previous_contract_proofs: Vec<_> =
-        previous_storage_proofs.values().map(|proof| proof.contract_proof.clone()).collect();
-    let previous_state_commitment_facts = format_commitment_facts::<PedersenHash>(&previous_contract_proofs);
-    let current_contract_proofs: Vec<_> = storage_proofs.values().map(|proof| proof.contract_proof.clone()).collect();
-    let current_state_commitment_facts = format_commitment_facts::<PedersenHash>(&current_contract_proofs);
-
-    let global_state_commitment_facts: HashMap<_, _> =
-        previous_state_commitment_facts.into_iter().chain(current_state_commitment_facts).collect();
-
-    let contract_state_commitment_info = CommitmentInfo {
-        previous_root: previous_contract_trie_root,
-        updated_root: current_contract_trie_root,
-        tree_height: 251,
-        commitment_facts: global_state_commitment_facts,
-    };
-
-    let contract_class_commitment_info = compute_class_commitment(&previous_class_proofs, &class_proofs);
-
-    let os_input = StarknetOsInput {
-        contract_state_commitment_info,
-        contract_class_commitment_info,
-        deprecated_compiled_classes: Default::default(),
-        compiled_classes,
-        compiled_class_visited_pcs: visited_pcs,
-        contracts: contract_states,
-        class_hash_to_compiled_class_hash,
-        general_config,
-        transactions,
-        block_hash: block_with_txs.block_hash,
-    };
-    let execution_helper = ExecutionHelperWrapper::<ProverPerContractStorage>::new(
-        contract_storages,
-        tx_execution_infos,
-        &block_context,
-        (old_block_number, old_block_hash),
-    );
-
-    let result = run_os(config::DEFAULT_COMPILED_OS, layout, os_input, block_context, execution_helper);
-
-    match &result {
-        Err(Runner(VmException(vme))) => {
-            if let Some(traceback) = vme.traceback.as_ref() {
-                log::error!("traceback:\n{}", traceback);
-            }
-            if let Some(inst_location) = &vme.inst_location {
-                log::error!("died at: {}:{}", inst_location.input_file.filename, inst_location.start_line);
-                log::error!("inst_location:\n{:?}", inst_location);
-            }
-        }
-        Err(_) => {
-            log::error!("exception:\n{:#?}", result);
-        }
-        _ => {}
-    }
-
-    result.unwrap();
-
-=======
     let result = prove_block::prove_block(block_number, &args.rpc_provider, layout).await;
     let (_pie, _output) = result.map_err(debug_prove_error).expect("Block could not be proven");
->>>>>>> 40cb15c6
     Ok(())
 }