--- conflicted
+++ resolved
@@ -6,28 +6,14 @@
 use cairo_vm::vm::errors::cairo_run_errors::CairoRunError::VmException;
 use cairo_vm::Felt252;
 use clap::Parser;
-<<<<<<< HEAD
 use reexecute::{reexecute_transactions_with_blockifier, ProverPerContractStorage};
 use rpc_replay::block_context::build_block_context;
 use rpc_replay::rpc_state_reader::AsyncRpcStateReader;
 use rpc_replay::transactions::starknet_rs_to_blockifier;
 use rpc_utils::{get_class_proofs, get_storage_proofs, RpcStorage, TrieNode};
-use starknet::core::types::{
-    BlockId, ExecuteInvocation, FunctionInvocation, MaybePendingBlockWithTxs, MaybePendingStateUpdate, TransactionTrace,
-};
+use starknet::core::types::{BlockId, ExecuteInvocation, FunctionInvocation, MaybePendingBlockWithTxs, MaybePendingStateUpdate, TransactionTrace};
 use starknet::providers::jsonrpc::HttpTransport;
 use starknet::providers::{JsonRpcClient, Provider, Url};
-=======
-use reexecute::reexecute_transactions_with_blockifier;
-use rpc_replay::block_context::build_block_context;
-use rpc_replay::rpc_state_reader::AsyncRpcStateReader;
-use rpc_replay::transactions::starknet_rs_to_blockifier;
-use rpc_utils::{get_storage_proofs, RpcStorage, TrieNode};
-use starknet::core::types::{BlockId, MaybePendingBlockWithTxs, MaybePendingStateUpdate};
-use starknet::providers::jsonrpc::HttpTransport;
-use starknet::providers::{JsonRpcClient, Provider, Url};
-use starknet_api::core::{ContractAddress, PatriciaKey};
->>>>>>> 98b61691
 use starknet_os::config::{StarknetGeneralConfig, StarknetOsConfig, SN_SEPOLIA, STORED_BLOCK_HASH_BUFFER};
 use starknet_os::crypto::pedersen::PedersenHash;
 use starknet_os::crypto::poseidon::PoseidonHash;
@@ -40,21 +26,14 @@
 use starknet_os::starknet::business_logic::fact_state::contract_state_objects::ContractState;
 use starknet_os::starknet::business_logic::fact_state::state::SharedState;
 use starknet_os::starknet::business_logic::utils::write_class_facts;
-use starknet_os::starknet::starknet_storage::OsSingleStarknetStorage;
 use starknet_os::starkware_utils::commitment_tree::base_types::{Height, Length, NodePath, TreeIndex};
 use starknet_os::starkware_utils::commitment_tree::binary_fact_tree::BinaryFactTree;
 use starknet_os::starkware_utils::commitment_tree::patricia_tree::nodes::{BinaryNodeFact, EdgeNodeFact};
 use starknet_os::starkware_utils::commitment_tree::patricia_tree::patricia_tree::PatriciaTree;
 use starknet_os::storage::storage::{Fact, FactFetchingContext};
-<<<<<<< HEAD
 use starknet_os::utils::felt_api2vm;
 use starknet_os::{config, run_os};
 use starknet_os_types::sierra_contract_class::GenericSierraContractClass;
-=======
-use starknet_os::utils::{felt_api2vm, felt_vm2api};
-use starknet_os::{config, run_os};
-use starknet_os_types::casm_contract_class::GenericCasmContractClass;
->>>>>>> 98b61691
 
 use crate::rpc_utils::CachedRpcStorage;
 use crate::types::starknet_rs_tx_to_internal_tx;
@@ -406,17 +385,14 @@
         ..default_general_config
     };
 
-    let ffc = initial_state.ffc.clone();
-
     let mut contract_states = HashMap::new();
     let mut contract_storages = ContractStorageMap::new();
 
-    for (contract_address, storage_proof) in storage_proofs {
+    for (contract_address, _storage_proof) in storage_proofs {
         let previous_storage_proof =
             previous_storage_proofs.get(&contract_address).expect("failed to find previous storage proof");
 
         let previous_tree = PatriciaTree { root: previous_storage_proof.state_commitment.into(), height: Height(251) };
-        let updated_tree = PatriciaTree { root: storage_proof.state_commitment.into(), height: Height(251) };
 
         let contract_storage = ProverPerContractStorage::new(previous_block_id, contract_address, provider_url.clone());
         contract_storages.insert(contract_address, contract_storage);
@@ -492,7 +468,6 @@
         };
     }
 
-<<<<<<< HEAD
     // query storage proofs for each accessed contract
     let class_hashes: Vec<&Felt252> = class_hash_to_compiled_class_hash.keys().collect();
     let class_proofs = get_class_proofs(&pathfinder_client, &args.rpc_provider, block_number, &class_hashes[..])
@@ -519,10 +494,6 @@
 
     let blockifier_state_reader = AsyncRpcStateReader::new(provider, BlockId::Number(block_number - 1));
 
-=======
-    let blockifier_state_reader = AsyncRpcStateReader::new(provider, BlockId::Number(block_number - 1));
-
->>>>>>> 98b61691
     let mut blockifier_state = CachedState::new(blockifier_state_reader, GlobalContractCache::new(1024));
     let tx_execution_infos = reexecute_transactions_with_blockifier(
         &mut blockifier_state,
@@ -593,39 +564,19 @@
     //     .await
     //     .unwrap_or_else(|e| panic!("Could not create contract class commitment info: {:?}", e));
 
-    // Blockifier provides a class hash -> visited PCs map, but we need
-    // the compiled class hash -> visited PCs map.
-    let compiled_class_visited_pcs: HashMap<Felt252, Vec<Felt252>> = blockifier_state
-        .visited_pcs
-        .iter()
-        .map(|(class_hash, visited_pcs)| {
-            let class_hash_felt = felt_api2vm(class_hash.0);
-            let compiled_class_hash_felt = class_hash_to_compiled_class_hash.get(&class_hash_felt).unwrap();
-            (*compiled_class_hash_felt, visited_pcs.iter().copied().map(Felt252::from).collect::<Vec<_>>())
-        })
-        .collect();
-
     let os_input = StarknetOsInput {
         contract_state_commitment_info: Default::default(),
         contract_class_commitment_info: Default::default(),
         deprecated_compiled_classes: Default::default(),
         compiled_classes,
-<<<<<<< HEAD
         compiled_class_visited_pcs: visited_pcs,
-=======
-        compiled_class_visited_pcs,
->>>>>>> 98b61691
         contracts: contract_states,
         class_hash_to_compiled_class_hash,
         general_config,
         transactions,
         block_hash: block_with_txs.block_hash,
     };
-<<<<<<< HEAD
     let execution_helper = ExecutionHelperWrapper::<ProverPerContractStorage>::new(
-=======
-    let execution_helper = ExecutionHelperWrapper::<OsSingleStarknetStorage<CachedRpcStorage, PedersenHash>>::new(
->>>>>>> 98b61691
         contract_storages,
         tx_execution_infos,
         &block_context,
