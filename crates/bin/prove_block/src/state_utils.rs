--- conflicted
+++ resolved
@@ -1,15 +1,9 @@
 use std::collections::{HashMap, HashSet};
 
 use cairo_vm::Felt252;
-<<<<<<< HEAD
-use starknet::core::types::{BlockId, MaybePendingStateUpdate, StateDiff, TransactionTraceWithHash};
-use starknet::providers::jsonrpc::HttpTransport;
-use starknet::providers::{JsonRpcClient, Provider};
-=======
 use rpc_client::RpcClient;
 use starknet::core::types::{BlockId, MaybePendingStateUpdate, StarknetError, StateDiff, TransactionTraceWithHash};
 use starknet::providers::{Provider, ProviderError};
->>>>>>> 75ac84ba
 use starknet_os_types::casm_contract_class::GenericCasmContractClass;
 use starknet_os_types::compiled_class::GenericCompiledClass;
 use starknet_os_types::deprecated_compiled_class::GenericDeprecatedCompiledClass;
@@ -33,18 +27,10 @@
 /// - Formats the RPC state updates to be "SharedState compatible."
 /// - Consolidates that information into a `FormattedStateUpdate`.
 pub(crate) async fn get_formatted_state_update(
-    rpc_client: &RpcClient,
+    provider: &JsonRpcClient<HttpTransport>,
     previous_block_id: BlockId,
     block_id: BlockId,
 ) -> Result<(FormattedStateUpdate, Vec<TransactionTraceWithHash>), ProveBlockError> {
-<<<<<<< HEAD
-    let state_update = match provider.get_state_update(block_id).await.expect("Failed to get state update") {
-        MaybePendingStateUpdate::Update(update) => update,
-        MaybePendingStateUpdate::PendingUpdate(_) => {
-            panic!("Block is still pending!")
-        }
-    };
-=======
     let state_update =
         match rpc_client.starknet_rpc().get_state_update(block_id).await.expect("Failed to get state update") {
             MaybePendingStateUpdate::Update(update) => update,
@@ -52,17 +38,12 @@
                 panic!("Block is still pending!")
             }
         };
->>>>>>> 75ac84ba
     let state_diff = state_update.state_diff;
 
     // Extract other contracts used in our block from the block trace
     // We need this to get all the class hashes used and correctly feed address_to_class_hash
-<<<<<<< HEAD
-    let traces = provider.trace_block_transactions(block_id).await.expect("Failed to get block tx traces");
-=======
     let traces =
         rpc_client.starknet_rpc().trace_block_transactions(block_id).await.expect("Failed to get block tx traces");
->>>>>>> 75ac84ba
     let (accessed_addresses, accessed_classes) = get_subcalled_contracts_from_tx_traces(&traces);
 
     // TODO: Handle deprecated classes
@@ -79,15 +60,11 @@
         .await?;
 
     Ok((
-<<<<<<< HEAD
-        FormattedStateUpdate { class_hash_to_compiled_class_hash, compiled_classes: compiled_contract_classes },
-=======
         FormattedStateUpdate {
             class_hash_to_compiled_class_hash,
             compiled_classes: compiled_contract_classes,
             deprecated_compiled_classes: deprecated_compiled_contract_classes,
         },
->>>>>>> 75ac84ba
         traces,
     ))
 }
@@ -95,19 +72,11 @@
 /// Retrieves the compiled class for the given class hash at a specific block
 /// by getting the class from the RPC and compiling it to CASM if necessary (Cairo 1).
 async fn get_compiled_class_for_class_hash(
-<<<<<<< HEAD
-    provider: &JsonRpcClient<HttpTransport>,
-    block_id: BlockId,
-    class_hash: Felt252,
-) -> Result<GenericCompiledClass, ProveBlockError> {
-    let contract_class = provider.get_class(block_id, class_hash).await?;
-=======
     provider: &RpcClient,
     block_id: BlockId,
     class_hash: Felt252,
 ) -> Result<GenericCompiledClass, ProveBlockError> {
     let contract_class = provider.starknet_rpc().get_class(block_id, class_hash).await?;
->>>>>>> 75ac84ba
 
     let compiled_class = match contract_class {
         starknet::core::types::ContractClass::Sierra(flattened_sierra_cc) => {
@@ -127,26 +96,16 @@
 /// Fetches (+ compile) the contract class for the specified contract at the specified block
 /// and adds it to the hashmaps that will then be added to the OS input.
 async fn add_compiled_class_from_contract_to_os_input(
-<<<<<<< HEAD
-    provider: &JsonRpcClient<HttpTransport>,
-=======
     rpc_client: &RpcClient,
->>>>>>> 75ac84ba
     contract_address: Felt,
     block_id: BlockId,
     class_hash_to_compiled_class_hash: &mut HashMap<Felt252, Felt252>,
     compiled_contract_classes: &mut HashMap<Felt, GenericCasmContractClass>,
     deprecated_compiled_contract_classes: &mut HashMap<Felt, GenericDeprecatedCompiledClass>,
 ) -> Result<(), ProveBlockError> {
-<<<<<<< HEAD
-    let class_hash = provider.get_class_hash_at(block_id, contract_address).await?;
-    add_compiled_class_from_class_hash_to_os_input(
-        provider,
-=======
     let class_hash = rpc_client.starknet_rpc().get_class_hash_at(block_id, contract_address).await?;
     add_compiled_class_from_class_hash_to_os_input(
         rpc_client,
->>>>>>> 75ac84ba
         class_hash,
         block_id,
         class_hash_to_compiled_class_hash,
@@ -159,11 +118,7 @@
 /// Fetches (+ compile) the contract class for the specified class at the specified block
 /// and adds it to the hashmaps that will then be added to the OS input.
 async fn add_compiled_class_from_class_hash_to_os_input(
-<<<<<<< HEAD
-    provider: &JsonRpcClient<HttpTransport>,
-=======
     provider: &RpcClient,
->>>>>>> 75ac84ba
     class_hash: Felt,
     block_id: BlockId,
     class_hash_to_compiled_class_hash: &mut HashMap<Felt252, Felt252>,
@@ -216,13 +171,9 @@
     for contract_address in accessed_addresses {
         // In case there is a class change, we need to get the compiled class for
         // the block to prove and for the previous block as they may differ.
-<<<<<<< HEAD
-        add_compiled_class_from_contract_to_os_input(
-=======
         // Note that we must also consider the case where the contract was deployed in the current
         // block, so we can ignore "ContractNotFound" failures.
         if let Err(e) = add_compiled_class_from_contract_to_os_input(
->>>>>>> 75ac84ba
             provider,
             *contract_address,
             previous_block_id,
@@ -230,9 +181,6 @@
             &mut compiled_contract_classes,
             &mut deprecated_compiled_contract_classes,
         )
-<<<<<<< HEAD
-        .await?;
-=======
         .await
         {
             match e {
@@ -243,7 +191,6 @@
             }
         }
 
->>>>>>> 75ac84ba
         add_compiled_class_from_contract_to_os_input(
             provider,
             *contract_address,
