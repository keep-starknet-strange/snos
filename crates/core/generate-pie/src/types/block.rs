--- conflicted
+++ resolved
@@ -357,14 +357,11 @@
         };
 
         // Get versioned constants - use provided if available, otherwise auto-detect from block version
-<<<<<<< HEAD
-=======
         //
         // Note: Currently, we support a single versioned constants file. Future enhancements may
         // support multiple versioned constants files for different Starknet versions (similar to
         // how Madara and Pathfinder handle versioned constants), allowing users to provide a
         // directory or mapping of version -> constants file.
->>>>>>> 7fc92324
         let versioned_constants = match versioned_constants {
             Some(constants) => {
                 info!("Using provided versioned constants");
