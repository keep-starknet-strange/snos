[package]
name = "starknet-os-types"
version.workspace = true
edition.workspace = true
repository.workspace = true
license-file.workspace = true

[dependencies]
blockifier = { workspace = true }
cairo-lang-starknet-classes = { workspace = true }
num-bigint = { workspace = true }
pathfinder-gateway-types = { workspace = true }
serde = { workspace = true }
serde_json = { workspace = true }
serde_with = { workspace = true }
starknet_api = { workspace = true }
starknet-types-core = { workspace = true }
starknet-core = { workspace = true }
thiserror = { workspace = true }
<<<<<<< HEAD
tokio = { workspace = true }

[dev-dependencies]
=======

[dev-dependencies]
indoc = { workspace = true }
>>>>>>> 529115b1
rstest = { workspace = true }<|MERGE_RESOLUTION|>--- conflicted
+++ resolved
@@ -17,13 +17,8 @@
 starknet-types-core = { workspace = true }
 starknet-core = { workspace = true }
 thiserror = { workspace = true }
-<<<<<<< HEAD
 tokio = { workspace = true }
 
 [dev-dependencies]
-=======
-
-[dev-dependencies]
 indoc = { workspace = true }
->>>>>>> 529115b1
 rstest = { workspace = true }