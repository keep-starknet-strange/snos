use std::collections::{HashMap, HashSet};
use std::marker::PhantomData;

use cairo_lang_casm::hints::{Hint, StarknetHint};
use cairo_lang_casm::operand::{BinOpOperand, DerefOrImmediate, Operation, Register, ResOperand};
use cairo_vm::hint_processor::builtin_hint_processor::builtin_hint_processor_definition::{
    BuiltinHintProcessor, HintProcessorData,
};
use cairo_vm::hint_processor::builtin_hint_processor::hint_utils::*;
use cairo_vm::hint_processor::cairo_1_hint_processor::hint_processor::Cairo1HintProcessor;
use cairo_vm::hint_processor::hint_processor_definition::{
    HintExtension, HintProcessor, HintProcessorLogic, HintReference,
};
use cairo_vm::serde::deserialize_program::ApTracking;
use cairo_vm::types::exec_scope::ExecutionScopes;
use cairo_vm::types::relocatable::{MaybeRelocatable, Relocatable};
use cairo_vm::vm::errors::hint_errors::HintError;
use cairo_vm::vm::runners::cairo_runner::{ResourceTracker, RunResources};
use cairo_vm::vm::vm_core::VirtualMachine;
use cairo_vm::Felt252;
use indoc::indoc;
use kzg::{write_kzg_commitment_address, WRITE_KZG_COMMITMENT_ADDRESS};
use num_bigint::BigInt;

use crate::execution::execute_syscalls;
use crate::execution::helper::ExecutionHelperWrapper;
use crate::execution::syscall_handler::OsSyscallHandlerWrapper;
use crate::hints::block_context::is_leaf;
use crate::io::input::StarknetOsInput;
use crate::starknet::starknet_storage::PerContractStorage;
use crate::utils::execute_coroutine;

pub mod block_context;
mod bls_field;
mod bls_utils;
pub mod builtins;
mod compiled_class;
mod deprecated_compiled_class;
mod execute_transactions;
pub mod execution;
<<<<<<< HEAD
mod kzg;
=======
mod find_element;
mod os;
>>>>>>> 7e8a1956
mod output;
mod patricia;
mod secp;
pub mod state;
pub mod syscalls;
#[cfg(test)]
#[allow(clippy::module_inception)] // Use the same name as the parent module
mod tests;
mod transaction_hash;
pub mod types;
mod unimplemented;
pub mod vars;

pub type HintImpl = fn(
    &mut VirtualMachine,
    &mut ExecutionScopes,
    &HashMap<String, HintReference>,
    &ApTracking,
    &HashMap<String, Felt252>,
) -> Result<(), HintError>;

#[rustfmt::skip]
fn hints<PCS>() -> HashMap<String, HintImpl> where
    PCS: PerContractStorage + 'static {
    let mut hints = HashMap::<String, HintImpl>::new();
    hints.insert(BREAKPOINT.into(), breakpoint);
    hints.insert(INITIALIZE_CLASS_HASHES.into(), initialize_class_hashes);
    hints.insert(INITIALIZE_STATE_CHANGES.into(), initialize_state_changes);
    hints.insert(IS_ON_CURVE.into(), is_on_curve);
    hints.insert(OS_INPUT_TRANSACTIONS.into(), os_input_transactions);
    hints.insert(SEGMENTS_ADD.into(), segments_add);
    hints.insert(SEGMENTS_ADD_TEMP.into(), segments_add_temp);
    hints.insert(SET_AP_TO_ACTUAL_FEE.into(), set_ap_to_actual_fee::<PCS>);
    hints.insert(SKIP_CALL.into(), skip_call::<PCS>);
    hints.insert(SKIP_TX.into(), skip_tx::<PCS>);
    hints.insert(STARKNET_OS_INPUT.into(), starknet_os_input);
    hints.insert(START_TX.into(), start_tx::<PCS>);
    hints.insert(block_context::BLOCK_NUMBER.into(), block_context::block_number);
    hints.insert(block_context::BLOCK_TIMESTAMP.into(), block_context::block_timestamp);
    hints.insert(block_context::BYTECODE_SEGMENT_STRUCTURE.into(), block_context::bytecode_segment_structure);
    hints.insert(block_context::CHAIN_ID.into(), block_context::chain_id);
    hints.insert(block_context::DEPRECATED_FEE_TOKEN_ADDRESS.into(), block_context::deprecated_fee_token_address);
    hints.insert(block_context::ELEMENTS_GE_10.into(), block_context::elements_ge_10);
    hints.insert(block_context::ELEMENTS_GE_2.into(), block_context::elements_ge_2);
    hints.insert(block_context::FEE_TOKEN_ADDRESS.into(), block_context::fee_token_address);
    hints.insert(block_context::GET_BLOCK_MAPPING.into(), block_context::get_block_mapping);
    hints.insert(block_context::IS_LEAF.into(), is_leaf);
    hints.insert(block_context::LOAD_CLASS_FACTS.into(), block_context::load_class_facts);
    hints.insert(block_context::LOAD_CLASS_INNER.into(), block_context::load_class_inner);
    hints.insert(block_context::SEQUENCER_ADDRESS.into(), block_context::sequencer_address);
    hints.insert(bls_field::COMPUTE_IDS_LOW.into(), bls_field::compute_ids_low);
    hints.insert(builtins::SELECTED_BUILTINS.into(), builtins::selected_builtins);
    hints.insert(builtins::SELECT_BUILTIN.into(), builtins::select_builtin);
    hints.insert(builtins::UPDATE_BUILTIN_PTRS.into(), builtins::update_builtin_ptrs);
    hints.insert(compiled_class::ASSIGN_BYTECODE_SEGMENTS.into(), compiled_class::assign_bytecode_segments);
    hints.insert(compiled_class::ASSERT_END_OF_BYTECODE_SEGMENTS.into(), compiled_class::assert_end_of_bytecode_segments);
    hints.insert(compiled_class::ITER_CURRENT_SEGMENT_INFO.into(), compiled_class::iter_current_segment_info);
    hints.insert(deprecated_compiled_class::LOAD_DEPRECATED_CLASS_FACTS.into(), deprecated_compiled_class::load_deprecated_class_facts);
    hints.insert(deprecated_compiled_class::LOAD_DEPRECATED_CLASS_INNER.into(), deprecated_compiled_class::load_deprecated_class_inner);
    hints.insert(execute_syscalls::IS_BLOCK_NUMBER_IN_BLOCK_HASH_BUFFER.into(), execute_syscalls::is_block_number_in_block_hash_buffer);
    hints.insert(execute_transactions::FILL_HOLES_IN_RC96_SEGMENT.into(), execute_transactions::fill_holes_in_rc96_segment);
    hints.insert(execute_transactions::LOG_REMAINING_TXS.into(), execute_transactions::log_remaining_txs);
    hints.insert(execute_transactions::SET_SHA256_SEGMENT_IN_SYSCALL_HANDLER.into(), execute_transactions::set_sha256_segment_in_syscall_handler::<PCS>);
    hints.insert(execute_transactions::START_TX_VALIDATE_DECLARE_EXECUTION_CONTEXT.into(), execute_transactions::start_tx_validate_declare_execution_context::<PCS>);
    hints.insert(execution::ADD_RELOCATION_RULE.into(), execution::add_relocation_rule);
    hints.insert(execution::ASSERT_TRANSACTION_HASH.into(), execution::assert_transaction_hash);
    hints.insert(execution::CACHE_CONTRACT_STORAGE_REQUEST_KEY.into(), execution::cache_contract_storage_request_key::<PCS>);
    hints.insert(execution::CACHE_CONTRACT_STORAGE_SYSCALL_REQUEST_ADDRESS.into(), execution::cache_contract_storage_syscall_request_address::<PCS>);
    hints.insert(execution::CHECK_EXECUTION.into(), execution::check_execution::<PCS>);
    hints.insert(execution::CHECK_IS_DEPRECATED.into(), execution::check_is_deprecated);
    hints.insert(execution::CHECK_NEW_DEPLOY_RESPONSE.into(), execution::check_new_deploy_response);
    hints.insert(execution::CHECK_NEW_SYSCALL_RESPONSE.into(), execution::check_new_syscall_response);
    hints.insert(execution::CHECK_SYSCALL_RESPONSE.into(), execution::check_syscall_response);
    hints.insert(execution::CONTRACT_ADDRESS.into(), execution::contract_address);
    hints.insert(execution::END_TX.into(), execution::end_tx::<PCS>);
    hints.insert(execution::ENTER_CALL.into(), execution::enter_call::<PCS>);
    hints.insert(execution::ENTER_SCOPE_DEPRECATED_SYSCALL_HANDLER.into(), execution::enter_scope_deprecated_syscall_handler::<PCS>);
    hints.insert(execution::ENTER_SCOPE_DESCEND_EDGE.into(), execution::enter_scope_descend_edge);
    hints.insert(execution::ENTER_SCOPE_LEFT_CHILD.into(), execution::enter_scope_left_child);
    hints.insert(execution::ENTER_SCOPE_NEW_NODE.into(), execution::enter_scope_new_node);
    hints.insert(execution::ENTER_SCOPE_NEXT_NODE_BIT_0.into(), execution::enter_scope_next_node_bit_0);
    hints.insert(execution::ENTER_SCOPE_NEXT_NODE_BIT_1.into(), execution::enter_scope_next_node_bit_1);
    hints.insert(execution::ENTER_SCOPE_NODE.into(), execution::enter_scope_node_hint);
    hints.insert(execution::ENTER_SCOPE_RIGHT_CHILD.into(), execution::enter_scope_right_child);
    hints.insert(execution::ENTER_SCOPE_SYSCALL_HANDLER.into(), execution::enter_scope_syscall_handler::<PCS>);
    hints.insert(execution::ENTER_SYSCALL_SCOPES.into(), execution::enter_syscall_scopes::<PCS>);
    hints.insert(execution::EXIT_CALL.into(), execution::exit_call::<PCS>);
    hints.insert(execution::EXIT_TX.into(), execution::exit_tx);
    hints.insert(execution::FETCH_RESULT.into(), execution::fetch_result);
    hints.insert(execution::GEN_CLASS_HASH_ARG.into(), execution::gen_class_hash_arg);
    hints.insert(execution::GEN_SIGNATURE_ARG.into(), execution::gen_signature_arg);
    hints.insert(execution::GET_BLOCK_HASH_CONTRACT_ADDRESS_STATE_ENTRY_AND_SET_NEW_STATE_ENTRY.into(), execution::get_block_hash_contract_address_state_entry_and_set_new_state_entry);
    hints.insert(execution::GET_CONTRACT_ADDRESS_STATE_ENTRY.into(), execution::get_contract_address_state_entry);
    hints.insert(execution::GET_CONTRACT_ADDRESS_STATE_ENTRY_AND_SET_NEW_STATE_ENTRY.into(), execution::get_contract_address_state_entry_and_set_new_state_entry);
    hints.insert(execution::GET_CONTRACT_ADDRESS_STATE_ENTRY_AND_SET_NEW_STATE_ENTRY_2.into(), execution::get_contract_address_state_entry_and_set_new_state_entry);
    hints.insert(execution::GET_OLD_BLOCK_NUMBER_AND_HASH.into(), execution::get_old_block_number_and_hash::<PCS>);
    hints.insert(execution::INITIAL_GE_REQUIRED_GAS.into(), execution::initial_ge_required_gas);
    hints.insert(execution::IS_DEPRECATED.into(), execution::is_deprecated);
    hints.insert(execution::IS_REVERTED.into(), execution::is_reverted::<PCS>);
    hints.insert(execution::LOAD_NEXT_TX.into(), execution::load_next_tx);
    hints.insert(execution::LOG_ENTER_SYSCALL.into(), execution::log_enter_syscall);
    hints.insert(execution::OS_CONTEXT_SEGMENTS.into(), execution::os_context_segments);
    hints.insert(execution::PREPARE_CONSTRUCTOR_EXECUTION.into(), execution::prepare_constructor_execution);
    hints.insert(execution::RESOURCE_BOUNDS.into(), execution::resource_bounds);
    hints.insert(execution::SET_AP_TO_TX_NONCE.into(), execution::set_ap_to_tx_nonce);
    hints.insert(execution::SET_FP_PLUS_4_TO_TX_NONCE.into(), execution::set_fp_plus_4_to_tx_nonce);
    hints.insert(execution::SET_STATE_ENTRY_TO_ACCOUNT_CONTRACT_ADDRESS.into(), execution::set_state_entry_to_account_contract_address);
    hints.insert(execution::START_TX.into(), execution::start_tx::<PCS>);
    hints.insert(execution::TRANSACTION_VERSION.into(), execution::transaction_version);
    hints.insert(execution::TX_ACCOUNT_DEPLOYMENT_DATA.into(), execution::tx_account_deployment_data);
    hints.insert(execution::TX_ACCOUNT_DEPLOYMENT_DATA_LEN.into(), execution::tx_account_deployment_data_len);
    hints.insert(execution::TX_CALLDATA.into(), execution::tx_calldata);
    hints.insert(execution::TX_CALLDATA_LEN.into(), execution::tx_calldata_len);
    hints.insert(execution::TX_ENTRY_POINT_SELECTOR.into(), execution::tx_entry_point_selector);
    hints.insert(execution::TX_FEE_DATA_AVAILABILITY_MODE.into(), execution::tx_fee_data_availability_mode);
    hints.insert(execution::TX_MAX_FEE.into(), execution::tx_max_fee);
    hints.insert(execution::TX_NONCE.into(), execution::tx_nonce);
    hints.insert(execution::TX_NONCE_DATA_AVAILABILITY_MODE.into(), execution::tx_nonce_data_availability_mode);
    hints.insert(execution::TX_PAYMASTER_DATA.into(), execution::tx_paymaster_data);
    hints.insert(execution::TX_PAYMASTER_DATA_LEN.into(), execution::tx_paymaster_data_len);
    hints.insert(execution::TX_RESOURCE_BOUNDS_LEN.into(), execution::tx_resource_bounds_len);
    hints.insert(execution::TX_TIP.into(), execution::tx_tip);
    hints.insert(execution::WRITE_OLD_BLOCK_TO_STORAGE.into(), execution::write_old_block_to_storage::<PCS>);
    hints.insert(execution::WRITE_SYSCALL_RESULT.into(), execution::write_syscall_result::<PCS>);
    hints.insert(execution::WRITE_SYSCALL_RESULT_DEPRECATED.into(), execution::write_syscall_result_deprecated::<PCS>);
    hints.insert(find_element::FIND_ELEMENT.into(), find_element::find_element);
    hints.insert(os::CONFIGURE_KZG_MANAGER.into(), os::configure_kzg_manager);
    hints.insert(os::WRITE_FULL_OUTPUT_TO_MEM.into(), os::write_full_output_to_mem);
    hints.insert(os::SET_AP_TO_NEW_BLOCK_HASH.into(), os::set_ap_to_new_block_hash);
    hints.insert(os::SET_AP_TO_PREV_BLOCK_HASH.into(), os::set_ap_to_prev_block_hash);
    hints.insert(output::SET_STATE_UPDATES_START.into(), output::set_state_updates_start);
    hints.insert(output::SET_TREE_STRUCTURE.into(), output::set_tree_structure);
    hints.insert(patricia::ASSERT_CASE_IS_RIGHT.into(), patricia::assert_case_is_right);
    hints.insert(patricia::BUILD_DESCENT_MAP.into(), patricia::build_descent_map);
    hints.insert(patricia::HEIGHT_IS_ZERO_OR_LEN_NODE_PREIMAGE_IS_TWO.into(), patricia::height_is_zero_or_len_node_preimage_is_two);
    hints.insert(patricia::IS_CASE_RIGHT.into(), patricia::is_case_right);
    hints.insert(patricia::PREPARE_PREIMAGE_VALIDATION_NON_DETERMINISTIC_HASHES.into(), patricia::prepare_preimage_validation_non_deterministic_hashes);
    hints.insert(patricia::SET_AP_TO_DESCEND.into(), patricia::set_ap_to_descend);
    hints.insert(patricia::SET_BIT.into(), patricia::set_bit);
    hints.insert(patricia::SET_SIBLINGS.into(), patricia::set_siblings);
    hints.insert(patricia::SPLIT_DESCEND.into(), patricia::split_descend);
    hints.insert(patricia::WRITE_CASE_NOT_LEFT_TO_AP.into(), patricia::write_case_not_left_to_ap);
    hints.insert(state::DECODE_NODE.into(), state::decode_node_hint);
    hints.insert(state::DECODE_NODE_2.into(), state::decode_node_hint);
    hints.insert(state::ENTER_SCOPE_COMMITMENT_INFO_BY_ADDRESS.into(), state::enter_scope_commitment_info_by_address::<PCS>);
    hints.insert(state::LOAD_BOTTOM.into(), state::load_bottom);
    hints.insert(state::LOAD_EDGE.into(), state::load_edge);
    hints.insert(state::SET_PREIMAGE_FOR_CLASS_COMMITMENTS.into(), state::set_preimage_for_class_commitments);
    hints.insert(state::SET_PREIMAGE_FOR_CURRENT_COMMITMENT_INFO.into(), state::set_preimage_for_current_commitment_info);
    hints.insert(state::SET_PREIMAGE_FOR_STATE_COMMITMENTS.into(), state::set_preimage_for_state_commitments);
    hints.insert(state::WRITE_SPLIT_RESULT.into(), state::write_split_result);
    hints.insert(syscalls::CALL_CONTRACT.into(), syscalls::call_contract::<PCS>);
    hints.insert(syscalls::DELEGATE_CALL.into(), syscalls::delegate_call::<PCS>);
    hints.insert(syscalls::DELEGATE_L1_HANDLER.into(), syscalls::delegate_l1_handler::<PCS>);
    hints.insert(syscalls::DEPLOY.into(), syscalls::deploy::<PCS>);
    hints.insert(syscalls::EMIT_EVENT.into(), syscalls::emit_event::<PCS>);
    hints.insert(syscalls::EXIT_CALL_CONTRACT_SYSCALL.into(), syscalls::exit_call_contract_syscall);
    hints.insert(syscalls::EXIT_DELEGATE_CALL_SYSCALL.into(), syscalls::exit_delegate_call_syscall);
    hints.insert(syscalls::EXIT_DELEGATE_L1_HANDLER_SYSCALL.into(), syscalls::exit_delegate_l1_handler_syscall);
    hints.insert(syscalls::EXIT_DEPLOY_SYSCALL.into(), syscalls::exit_deploy_syscall);
    hints.insert(syscalls::EXIT_EMIT_EVENT_SYSCALL.into(), syscalls::exit_emit_event_syscall);
    hints.insert(syscalls::EXIT_GET_BLOCK_HASH_SYSCALL.into(), syscalls::exit_get_block_hash_syscall);
    hints.insert(syscalls::EXIT_GET_BLOCK_NUMBER_SYSCALL.into(), syscalls::exit_get_block_number_syscall);
    hints.insert(syscalls::EXIT_GET_BLOCK_TIMESTAMP_SYSCALL.into(), syscalls::exit_get_block_timestamp_syscall);
    hints.insert(syscalls::EXIT_GET_CALLER_ADDRESS_SYSCALL.into(), syscalls::exit_get_caller_address_syscall);
    hints.insert(syscalls::EXIT_GET_CONTRACT_ADDRESS_SYSCALL.into(), syscalls::exit_get_contract_address_syscall);
    hints.insert(syscalls::EXIT_GET_EXECUTION_INFO_SYSCALL.into(), syscalls::exit_get_execution_info_syscall);
    hints.insert(syscalls::EXIT_GET_SEQUENCER_ADDRESS_SYSCALL.into(), syscalls::exit_get_sequencer_address_syscall);
    hints.insert(syscalls::EXIT_GET_TX_INFO_SYSCALL.into(), syscalls::exit_get_tx_info_syscall);
    hints.insert(syscalls::EXIT_GET_TX_SIGNATURE_SYSCALL.into(), syscalls::exit_get_tx_signature_syscall);
    hints.insert(syscalls::EXIT_KECCAK_SYSCALL.into(), syscalls::exit_keccak_syscall);
    hints.insert(syscalls::EXIT_LIBRARY_CALL_L1_HANDLER_SYSCALL.into(), syscalls::exit_library_call_l1_handler_syscall);
    hints.insert(syscalls::EXIT_LIBRARY_CALL_SYSCALL.into(), syscalls::exit_library_call_syscall);
    hints.insert(syscalls::EXIT_REPLACE_CLASS_SYSCALL.into(), syscalls::exit_replace_class_syscall);
    hints.insert(syscalls::EXIT_SECP256K1_ADD_SYSCALL.into(), syscalls::exit_secp256k1_add_syscall);
    hints.insert(syscalls::EXIT_SECP256K1_GET_POINT_FROM_X_SYSCALL.into(), syscalls::exit_secp256k1_get_point_from_x_syscall);
    hints.insert(syscalls::EXIT_SECP256K1_GET_XY_SYSCALL.into(), syscalls::exit_secp256k1_get_xy_syscall);
    hints.insert(syscalls::EXIT_SECP256K1_MUL_SYSCALL.into(), syscalls::exit_secp256k1_mul_syscall);
    hints.insert(syscalls::EXIT_SECP256K1_NEW_SYSCALL.into(), syscalls::exit_secp256k1_new_syscall);
    hints.insert(syscalls::EXIT_SECP256R1_ADD_SYSCALL.into(), syscalls::exit_secp256r1_add_syscall);
    hints.insert(syscalls::EXIT_SECP256R1_GET_POINT_FROM_X_SYSCALL.into(), syscalls::exit_secp256r1_get_point_from_x_syscall);
    hints.insert(syscalls::EXIT_SECP256R1_GET_XY_SYSCALL.into(), syscalls::exit_secp256r1_get_xy_syscall);
    hints.insert(syscalls::EXIT_SECP256R1_MUL_SYSCALL.into(), syscalls::exit_secp256r1_mul_syscall);
    hints.insert(syscalls::EXIT_SECP256R1_NEW_SYSCALL.into(), syscalls::exit_secp256r1_new_syscall);
    hints.insert(syscalls::EXIT_SEND_MESSAGE_TO_L1_SYSCALL.into(), syscalls::exit_send_message_to_l1_syscall);
    hints.insert(syscalls::EXIT_STORAGE_READ_SYSCALL.into(), syscalls::exit_storage_read_syscall);
    hints.insert(syscalls::EXIT_STORAGE_WRITE_SYSCALL.into(), syscalls::exit_storage_write_syscall);
    hints.insert(syscalls::GET_BLOCK_NUMBER.into(), syscalls::get_block_number::<PCS>);
    hints.insert(syscalls::GET_BLOCK_TIMESTAMP.into(), syscalls::get_block_timestamp::<PCS>);
    hints.insert(syscalls::GET_CALLER_ADDRESS.into(), syscalls::get_caller_address::<PCS>);
    hints.insert(syscalls::GET_CONTRACT_ADDRESS.into(), syscalls::get_contract_address::<PCS>);
    hints.insert(syscalls::GET_SEQUENCER_ADDRESS.into(), syscalls::get_sequencer_address::<PCS>);
    hints.insert(syscalls::GET_TX_INFO.into(), syscalls::get_tx_info::<PCS>);
    hints.insert(syscalls::GET_TX_SIGNATURE.into(), syscalls::get_tx_signature::<PCS>);
    hints.insert(syscalls::LIBRARY.into(), syscalls::library_call::<PCS>);
    hints.insert(syscalls::LIBRARY_CALL_L1_HANDLER.into(), syscalls::library_call_l1_handler::<PCS>);
    hints.insert(syscalls::OS_LOGGER_ENTER_SYSCALL_PREPRARE_EXIT_SYSCALL.into(), syscalls::os_logger_enter_syscall_preprare_exit_syscall);
    hints.insert(syscalls::REPLACE_CLASS.into(), syscalls::replace_class::<PCS>);
    hints.insert(syscalls::SEND_MESSAGE_TO_L1.into(), syscalls::send_message_to_l1::<PCS>);
    hints.insert(syscalls::SET_SYSCALL_PTR.into(), syscalls::set_syscall_ptr::<PCS>);
    hints.insert(syscalls::STORAGE_READ.into(), syscalls::storage_read::<PCS>);
    hints.insert(syscalls::STORAGE_WRITE.into(), syscalls::storage_write::<PCS>);
    hints.insert(transaction_hash::ADDITIONAL_DATA_NEW_SEGMENT.into(), transaction_hash::additional_data_new_segment);
    hints.insert(transaction_hash::DATA_TO_HASH_NEW_SEGMENT.into(), transaction_hash::data_to_hash_new_segment);
    hints.insert(block_context::WRITE_USE_KZG_DA_TO_MEM.into(), block_context::write_use_kzg_da_to_mem);
    hints.insert(compiled_class::SET_AP_TO_SEGMENT_HASH.into(), compiled_class::set_ap_to_segment_hash);
    hints.insert(secp::READ_EC_POINT_ADDRESS.into(), secp::read_ec_point_from_address);
    hints.insert(WRITE_KZG_COMMITMENT_ADDRESS.into(), write_kzg_commitment_address);
    hints
}

/// Hint Extensions extend the current map of hints used by the VM.
/// This behaviour achieves what the `vm_load_data` primitive does for cairo-lang
/// and is needed to implement os hints like `vm_load_program`.
type ExtensiveHintImpl = fn(
    &dyn HintProcessor,
    &mut VirtualMachine,
    &mut ExecutionScopes,
    &HashMap<String, HintReference>,
    &ApTracking,
) -> Result<HintExtension, HintError>;

static EXTENSIVE_HINTS: [(&str, ExtensiveHintImpl); 2] = [
    (block_context::LOAD_CLASS, block_context::load_class),
    (deprecated_compiled_class::LOAD_DEPRECATED_CLASS, deprecated_compiled_class::load_deprecated_class),
];

pub struct SnosHintProcessor<PCS>
where
    PCS: PerContractStorage,
{
    builtin_hint_proc: BuiltinHintProcessor,
    cairo1_builtin_hint_proc: Cairo1HintProcessor,
    hints: HashMap<String, HintImpl>,
    extensive_hints: HashMap<String, ExtensiveHintImpl>,
    run_resources: RunResources,
    _phantom: PhantomData<PCS>,
}

impl<PCS> ResourceTracker for SnosHintProcessor<PCS>
where
    PCS: PerContractStorage,
{
    fn consumed(&self) -> bool {
        self.run_resources.consumed()
    }

    fn consume_step(&mut self) {
        self.run_resources.consume_step()
    }

    fn get_n_steps(&self) -> Option<usize> {
        self.run_resources.get_n_steps()
    }

    fn run_resources(&self) -> &RunResources {
        &self.run_resources
    }
}

impl<PCS> Default for SnosHintProcessor<PCS>
where
    PCS: PerContractStorage + 'static,
{
    fn default() -> Self {
        let hints = hints::<PCS>();
        let extensive_hints = EXTENSIVE_HINTS.into_iter().map(|(h, i)| (h.to_string(), i)).collect();
        Self {
            builtin_hint_proc: BuiltinHintProcessor::new_empty(),
            cairo1_builtin_hint_proc: Cairo1HintProcessor::new(Default::default(), Default::default(), false),
            hints,
            extensive_hints,
            run_resources: Default::default(),
            _phantom: Default::default(),
        }
    }
}

// from blockifier/cairo-vm:
fn get_ptr_from_res_operand(vm: &mut VirtualMachine, res: &ResOperand) -> Result<Relocatable, HintError> {
    let (cell, base_offset) = match res {
        ResOperand::Deref(cell) => (cell, Felt252::ZERO),
        ResOperand::BinOp(BinOpOperand { op: Operation::Add, a, b: DerefOrImmediate::Immediate(b) }) => {
            (a, Felt252::from(&b.value))
        }
        _ => {
            return Err(HintError::CustomHint(
                "Failed to extract buffer, expected ResOperand of BinOp type to have Inmediate b value"
                    .to_owned()
                    .into_boxed_str(),
            ));
        }
    };
    let base = match cell.register {
        Register::AP => vm.get_ap(),
        Register::FP => vm.get_fp(),
    };
    let cell_reloc = (base + (i32::from(cell.offset)))?;
    (vm.get_relocatable(cell_reloc)? + &base_offset).map_err(|e| e.into())
}

impl<PCS> SnosHintProcessor<PCS>
where
    PCS: PerContractStorage,
{
    pub fn hints(&self) -> HashSet<String> {
        self.hints
            .keys()
            .cloned()
            .collect::<HashSet<_>>()
            .union(&self.extensive_hints.keys().cloned().collect::<HashSet<_>>())
            .cloned()
            .collect::<HashSet<_>>()
    }
}

impl<PCS> HintProcessorLogic for SnosHintProcessor<PCS>
where
    PCS: PerContractStorage + 'static,
{
    // stub for trait impl
    fn execute_hint(
        &mut self,
        _vm: &mut VirtualMachine,
        _exec_scopes: &mut ExecutionScopes,
        _hint_data: &Box<dyn core::any::Any>,
        _constants: &HashMap<String, Felt252>,
    ) -> Result<(), HintError> {
        Ok(())
    }

    fn execute_hint_extensive(
        &mut self,
        vm: &mut VirtualMachine,
        exec_scopes: &mut ExecutionScopes,
        hint_data: &Box<dyn core::any::Any>,
        constants: &HashMap<String, Felt252>,
    ) -> Result<HintExtension, HintError> {
        if let Some(hpd) = hint_data.downcast_ref::<HintProcessorData>() {
            let hint_code = hpd.code.as_str();
            if let Some(hint_impl) = self.hints.get(hint_code) {
                return hint_impl(vm, exec_scopes, &hpd.ids_data, &hpd.ap_tracking, constants)
                    .map(|_| HintExtension::default());
            }

            if let Some(hint_impl) = self.extensive_hints.get(hint_code) {
                let r = hint_impl(self, vm, exec_scopes, &hpd.ids_data, &hpd.ap_tracking);
                return r;
            }

            return self
                .builtin_hint_proc
                .execute_hint(vm, exec_scopes, hint_data, constants)
                .map(|_| HintExtension::default());
        }

        if let Some(hint) = hint_data.downcast_ref::<Hint>() {
            if let Hint::Starknet(StarknetHint::SystemCall { system }) = hint {
                let syscall_ptr = get_ptr_from_res_operand(vm, system)?;
                // TODO: need to be generic here
                let syscall_handler = exec_scopes.get::<OsSyscallHandlerWrapper<PCS>>(vars::scopes::SYSCALL_HANDLER)?;

                return execute_coroutine(syscall_handler.execute_syscall(vm, syscall_ptr))?
                    .map(|_| HintExtension::default());
            } else {
                return self.cairo1_builtin_hint_proc.execute(vm, exec_scopes, hint).map(|_| HintExtension::default());
            }
        }

        Err(HintError::WrongHintData)
    }
}

pub fn hint_stub(
    _vm: &mut VirtualMachine,
    _exec_scopes: &mut ExecutionScopes,
    _ids_data: &HashMap<String, HintReference>,
    _ap_tracking: &ApTracking,
    _constants: &HashMap<String, Felt252>,
) -> Result<(), HintError> {
    Err(HintError::CustomHint("Hint stubbed but not implemented".to_string().into_boxed_str()))
}

pub const STARKNET_OS_INPUT: &str = indoc! {r#"
    from starkware.starknet.core.os.os_input import StarknetOsInput

    os_input = StarknetOsInput.load(data=program_input)

    ids.initial_carried_outputs.messages_to_l1 = segments.add_temp_segment()
    ids.initial_carried_outputs.messages_to_l2 = segments.add_temp_segment()"#
};

pub fn starknet_os_input(
    vm: &mut VirtualMachine,
    _exec_scopes: &mut ExecutionScopes,
    ids_data: &HashMap<String, HintReference>,
    ap_tracking: &ApTracking,
    _constants: &HashMap<String, Felt252>,
) -> Result<(), HintError> {
    let initial_carried_outputs_ptr =
        get_ptr_from_var_name(vars::ids::INITIAL_CARRIED_OUTPUTS, vm, ids_data, ap_tracking)?;

    let messages_to_l1 = initial_carried_outputs_ptr;
    let temp_segment = vm.add_temporary_segment();
    vm.insert_value(messages_to_l1, temp_segment)?;

    let messages_to_l2 = (initial_carried_outputs_ptr + 1_i32)?;
    let temp_segment = vm.add_temporary_segment();
    vm.insert_value(messages_to_l2, temp_segment).map_err(|e| e.into())
}

pub const INITIALIZE_STATE_CHANGES: &str = indoc! {r#"
    from starkware.python.utils import from_bytes

    initial_dict = {
        address: segments.gen_arg(
            (from_bytes(contract.contract_hash), segments.add(), contract.nonce))
        for address, contract in os_input.contracts.items()
    }"#
};

pub fn initialize_state_changes(
    vm: &mut VirtualMachine,
    exec_scopes: &mut ExecutionScopes,
    _ids_data: &HashMap<String, HintReference>,
    _ap_tracking: &ApTracking,
    _constants: &HashMap<String, Felt252>,
) -> Result<(), HintError> {
    let os_input = exec_scopes.get::<StarknetOsInput>(vars::scopes::OS_INPUT)?;
    let mut state_dict: HashMap<MaybeRelocatable, MaybeRelocatable> = HashMap::new();
    for (addr, contract_state) in os_input.contracts {
        let change_base = vm.add_memory_segment();
        vm.insert_value(change_base, Felt252::from_bytes_be_slice(&contract_state.contract_hash))?;
        let storage_commitment_base = vm.add_memory_segment();
        vm.insert_value((change_base + 1)?, storage_commitment_base)?;
        vm.insert_value((change_base + 2)?, contract_state.nonce)?;

        state_dict.insert(MaybeRelocatable::from(addr), MaybeRelocatable::from(change_base));
    }

    exec_scopes.insert_box(vars::scopes::INITIAL_DICT, Box::new(state_dict));
    Ok(())
}

pub const INITIALIZE_CLASS_HASHES: &str = "initial_dict = os_input.class_hash_to_compiled_class_hash";

pub fn initialize_class_hashes(
    _vm: &mut VirtualMachine,
    exec_scopes: &mut ExecutionScopes,
    _ids_data: &HashMap<String, HintReference>,
    _ap_tracking: &ApTracking,
    _constants: &HashMap<String, Felt252>,
) -> Result<(), HintError> {
    let os_input = exec_scopes.get::<StarknetOsInput>(vars::scopes::OS_INPUT)?;
    let mut class_dict: HashMap<MaybeRelocatable, MaybeRelocatable> = HashMap::new();
    for (class_hash, compiled_class_hash) in os_input.class_hash_to_compiled_class_hash {
        class_dict.insert(MaybeRelocatable::from(class_hash), MaybeRelocatable::from(compiled_class_hash));
    }

    exec_scopes.insert_box(vars::scopes::INITIAL_DICT, Box::new(class_dict));
    Ok(())
}

pub const SEGMENTS_ADD: &str = "memory[ap] = to_felt_or_relocatable(segments.add())";

pub fn segments_add(
    vm: &mut VirtualMachine,
    _exec_scopes: &mut ExecutionScopes,
    _ids_data: &HashMap<String, HintReference>,
    _ap_tracking: &ApTracking,
    _constants: &HashMap<String, Felt252>,
) -> Result<(), HintError> {
    let segment = vm.add_memory_segment();
    insert_value_into_ap(vm, segment)
}

pub const SEGMENTS_ADD_TEMP: &str = "memory[ap] = to_felt_or_relocatable(segments.add_temp_segment())";

pub fn segments_add_temp(
    vm: &mut VirtualMachine,
    _exec_scopes: &mut ExecutionScopes,
    _ids_data: &HashMap<String, HintReference>,
    _ap_tracking: &ApTracking,
    _constants: &HashMap<String, Felt252>,
) -> Result<(), HintError> {
    let temp_segment = vm.add_temporary_segment();
    insert_value_into_ap(vm, temp_segment)
}

pub const BREAKPOINT: &str = "breakpoint()";

pub fn breakpoint(
    vm: &mut VirtualMachine,
    _exec_scopes: &mut ExecutionScopes,
    _ids_data: &HashMap<String, HintReference>,
    _ap_tracking: &ApTracking,
    _constants: &HashMap<String, Felt252>,
) -> Result<(), HintError> {
    let pc = vm.get_pc();
    let fp = vm.get_fp();
    let ap = vm.get_ap();
    log::debug!("-----------BEGIN BREAKPOINT-----------");
    log::debug!("\tpc -> {}, fp -> {}, ap -> {}", pc, fp, ap);
    // println!("\tnum_constants -> {:?}", constants.len());

    // print!("\tbuiltins -> ");
    // vm.get_builtin_runners().iter().for_each(|builtin| print!("{}(base {:?}), ", builtin.name(),
    // builtin.base()));

    // let range_check_ptr = get_maybe_relocatable_from_var_name("range_check_ptr", vm, ids_data,
    // ap_tracking)?; println!("range_check_ptr -> {:?} ", range_check_ptr);

    // println!("\tap_tracking -> {ap_tracking:?}");
    // println!("\texec_scops -> {:?}", exec_scopes.get_local_variables().unwrap().keys());
    // println!("\tids -> {:?}", ids_data);
    log::debug!("-----------END BREAKPOINT-----------");
    Ok(())
}

pub const SET_AP_TO_ACTUAL_FEE: &str =
    "memory[ap] = to_felt_or_relocatable(execution_helper.tx_execution_info.actual_fee)";

pub fn set_ap_to_actual_fee<PCS>(
    vm: &mut VirtualMachine,
    exec_scopes: &mut ExecutionScopes,
    _ids_data: &HashMap<String, HintReference>,
    _ap_tracking: &ApTracking,
    _constants: &HashMap<String, Felt252>,
) -> Result<(), HintError>
where
    PCS: PerContractStorage + 'static,
{
    let execution_helper = exec_scopes.get::<ExecutionHelperWrapper<PCS>>(vars::scopes::EXECUTION_HELPER)?;
    let actual_fee = execute_coroutine(async {
        let eh_ref = execution_helper.execution_helper.read().await;
        eh_ref
            .tx_execution_info
            .as_ref()
            .ok_or(HintError::CustomHint("ExecutionHelper should have tx_execution_info".to_owned().into_boxed_str()))
            .map(|tx_execution_info| tx_execution_info.transaction_receipt.fee)
    })??;

    insert_value_into_ap(vm, Felt252::from(actual_fee.0))
}

pub const IS_ON_CURVE: &str = "ids.is_on_curve = (y * y) % SECP_P == y_square_int";

pub fn is_on_curve(
    vm: &mut VirtualMachine,
    exec_scopes: &mut ExecutionScopes,
    ids_data: &HashMap<String, HintReference>,
    ap_tracking: &ApTracking,
    _constants: &HashMap<String, Felt252>,
) -> Result<(), HintError> {
    let y: BigInt = exec_scopes.get(vars::ids::Y)?;
    let y_square_int: BigInt = exec_scopes.get(vars::ids::Y_SQUARE_INT)?;
    let sec_p: BigInt = exec_scopes.get(vars::ids::SECP_P)?;

    let is_on_curve = (y.clone() * y) % sec_p == y_square_int;
    insert_value_from_var_name(vars::ids::IS_ON_CURVE, Felt252::from(is_on_curve), vm, ids_data, ap_tracking)?;

    Ok(())
}

const START_TX: &str = "execution_helper.start_tx(tx_info_ptr=ids.deprecated_tx_info.address_)";

pub async fn start_tx_async<PCS>(
    vm: &mut VirtualMachine,
    exec_scopes: &mut ExecutionScopes,
    ids_data: &HashMap<String, HintReference>,
    ap_tracking: &ApTracking,
) -> Result<(), HintError>
where
    PCS: PerContractStorage + 'static,
{
    let deprecated_tx_info_ptr =
        get_relocatable_from_var_name(vars::ids::DEPRECATED_TX_INFO, vm, ids_data, ap_tracking)?;

    let execution_helper = exec_scopes.get::<ExecutionHelperWrapper<PCS>>(vars::scopes::EXECUTION_HELPER)?;
    execution_helper.start_tx(Some(deprecated_tx_info_ptr)).await;

    Ok(())
}

pub fn start_tx<PCS>(
    vm: &mut VirtualMachine,
    exec_scopes: &mut ExecutionScopes,
    ids_data: &HashMap<String, HintReference>,
    ap_tracking: &ApTracking,
    _constants: &HashMap<String, Felt252>,
) -> Result<(), HintError>
where
    PCS: PerContractStorage + 'static,
{
    execute_coroutine(start_tx_async::<PCS>(vm, exec_scopes, ids_data, ap_tracking))?
}

const SKIP_TX: &str = "execution_helper.skip_tx()";

pub async fn skip_tx_async<PCS>(exec_scopes: &mut ExecutionScopes) -> Result<(), HintError>
where
    PCS: PerContractStorage + 'static,
{
    let execution_helper = exec_scopes.get::<ExecutionHelperWrapper<PCS>>(vars::scopes::EXECUTION_HELPER)?;
    execution_helper.skip_tx().await;

    Ok(())
}

pub fn skip_tx<PCS>(
    _vm: &mut VirtualMachine,
    exec_scopes: &mut ExecutionScopes,
    _ids_data: &HashMap<String, HintReference>,
    _ap_tracking: &ApTracking,
    _constants: &HashMap<String, Felt252>,
) -> Result<(), HintError>
where
    PCS: PerContractStorage + 'static,
{
    execute_coroutine(skip_tx_async::<PCS>(exec_scopes))?
}

const SKIP_CALL: &str = "execution_helper.skip_call()";

pub async fn skip_call_async<PCS>(exec_scopes: &mut ExecutionScopes) -> Result<(), HintError>
where
    PCS: PerContractStorage + 'static,
{
    let mut execution_helper = exec_scopes.get::<ExecutionHelperWrapper<PCS>>(vars::scopes::EXECUTION_HELPER)?;
    execution_helper.skip_call().await;

    Ok(())
}

pub fn skip_call<PCS>(
    _vm: &mut VirtualMachine,
    exec_scopes: &mut ExecutionScopes,
    _ids_data: &HashMap<String, HintReference>,
    _ap_tracking: &ApTracking,
    _constants: &HashMap<String, Felt252>,
) -> Result<(), HintError>
where
    PCS: PerContractStorage + 'static,
{
    execute_coroutine(skip_call_async::<PCS>(exec_scopes))?
}

const OS_INPUT_TRANSACTIONS: &str = "memory[fp + 12] = to_felt_or_relocatable(len(os_input.transactions))";

pub fn os_input_transactions(
    vm: &mut VirtualMachine,
    exec_scopes: &mut ExecutionScopes,
    _ids_data: &HashMap<String, HintReference>,
    _ap_tracking: &ApTracking,
    _constants: &HashMap<String, Felt252>,
) -> Result<(), HintError> {
    let os_input = exec_scopes.get::<StarknetOsInput>(vars::scopes::OS_INPUT)?;
    let num_txns = os_input.transactions.len();
    vm.insert_value((vm.get_fp() + 12)?, num_txns).map_err(HintError::Memory)
}<|MERGE_RESOLUTION|>--- conflicted
+++ resolved
@@ -38,12 +38,9 @@
 mod deprecated_compiled_class;
 mod execute_transactions;
 pub mod execution;
-<<<<<<< HEAD
+mod find_element;
 mod kzg;
-=======
-mod find_element;
 mod os;
->>>>>>> 7e8a1956
 mod output;
 mod patricia;
 mod secp;
