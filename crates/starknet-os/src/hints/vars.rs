--- conflicted
+++ resolved
@@ -159,18 +159,15 @@
     pub const BATCH_SIZE: &str = "starkware.cairo.common.cairo_sha256.sha256_utils.BATCH_SIZE";
     pub const SHA256_INPUT_CHUNK_SIZE_FELTS: &str =
         "starkware.cairo.common.cairo_sha256.sha256_utils.SHA256_INPUT_CHUNK_SIZE_FELTS";
-<<<<<<< HEAD
-    pub const PREV_OFFSET: &str = "prev_offset";
-    pub const BUCKET_INDEX: &str = "bucket_index";
-    pub const DICT_PTR: &str = "dict_ptr";
-=======
     pub const COMPRESS_STATE_UPDATES: &str = "compress_state_updates";
     pub const IS_N_UPDATES_SMALL: &str = "is_n_updates_small";
     pub const N_ACTUAL_UPDATES: &str = "n_actual_updates";
     pub const N_UPDATES_SMALL_PACKING_BOUND: &str =
         "starkware.starknet.core.os.state.output.N_UPDATES_SMALL_PACKING_BOUND";
     pub const FULL_OUTPUT: &str = "full_output";
->>>>>>> 497fecac
+    pub const PREV_OFFSET: &str = "prev_offset";
+    pub const BUCKET_INDEX: &str = "bucket_index";
+    pub const DICT_PTR: &str = "dict_ptr";
 }
 
 pub mod constants {
