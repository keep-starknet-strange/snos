use core::panic;
use std::any::Any;
use std::collections::hash_map::IntoIter;
use std::collections::HashMap;

use blockifier::context::BlockContext;
use cairo_vm::hint_processor::builtin_hint_processor::dict_manager::Dictionary;
use cairo_vm::hint_processor::builtin_hint_processor::hint_utils::{
    get_ptr_from_var_name, get_relocatable_from_var_name, insert_value_from_var_name, insert_value_into_ap,
};
use cairo_vm::hint_processor::hint_processor_definition::{HintExtension, HintProcessor, HintReference};
use cairo_vm::serde::deserialize_program::ApTracking;
use cairo_vm::types::exec_scope::ExecutionScopes;
use cairo_vm::types::relocatable::{MaybeRelocatable, Relocatable};
use cairo_vm::vm::errors::hint_errors::HintError;
use cairo_vm::vm::vm_core::VirtualMachine;
use cairo_vm::{any_box, Felt252};
use indoc::indoc;
use starknet_os_types::casm_contract_class::GenericCasmContractClass;

use crate::cairo_types::structs::{CompiledClass, CompiledClassFact};
use crate::hints::vars;
use crate::io::classes::write_class;
use crate::io::input::StarknetOsInput;
use crate::starknet::core::os::contract_class::compiled_class_hash_objects::BytecodeSegmentStructureImpl;
use crate::utils::{custom_hint_error, felt_api2vm, get_constant};

pub const LOAD_CLASS_FACTS: &str = indoc! {r#"
    ids.compiled_class_facts = segments.add()
    ids.n_compiled_class_facts = len(os_input.compiled_classes)
    vm_enter_scope({
        'compiled_class_facts': iter(os_input.compiled_classes.items()),
        'compiled_class_visited_pcs': os_input.compiled_class_visited_pcs,
    })"#
};
pub fn load_class_facts(
    vm: &mut VirtualMachine,
    exec_scopes: &mut ExecutionScopes,
    ids_data: &HashMap<String, HintReference>,
    ap_tracking: &ApTracking,
    _constants: &HashMap<String, Felt252>,
) -> Result<(), HintError> {
    let os_input = exec_scopes.get::<StarknetOsInput>(vars::scopes::OS_INPUT)?;
    let compiled_class_facts_ptr = vm.add_memory_segment();
    insert_value_from_var_name(vars::ids::COMPILED_CLASS_FACTS, compiled_class_facts_ptr, vm, ids_data, ap_tracking)?;

    insert_value_from_var_name(
        vars::ids::N_COMPILED_CLASS_FACTS,
        os_input.compiled_classes.len(),
        vm,
        ids_data,
        ap_tracking,
    )?;

    let compiled_class_facts: Box<dyn Any> = Box::new(os_input.compiled_classes.into_iter());
    let compiled_class_visited_pcs: Box<dyn Any> = Box::new(os_input.compiled_class_visited_pcs);
    exec_scopes.enter_scope(HashMap::from([
        (String::from(vars::scopes::COMPILED_CLASS_FACTS), compiled_class_facts),
        (String::from(vars::scopes::COMPILED_CLASS_VISITED_PCS), compiled_class_visited_pcs),
    ]));
    Ok(())
}

//
pub const LOAD_CLASS_INNER: &str = indoc! {r#"
    from starkware.starknet.core.os.contract_class.compiled_class_hash import (
        create_bytecode_segment_structure,
        get_compiled_class_struct,
    )

    compiled_class_hash, compiled_class = next(compiled_class_facts)

    bytecode_segment_structure = create_bytecode_segment_structure(
        bytecode=compiled_class.bytecode,
        bytecode_segment_lengths=compiled_class.bytecode_segment_lengths,
        visited_pcs=compiled_class_visited_pcs[compiled_class_hash],
    )

    cairo_contract = get_compiled_class_struct(
        identifiers=ids._context.identifiers,
        compiled_class=compiled_class,
        bytecode=bytecode_segment_structure.bytecode_with_skipped_segments()
    )
    ids.compiled_class = segments.gen_arg(cairo_contract)"#
};
pub fn load_class_inner(
    vm: &mut VirtualMachine,
    exec_scopes: &mut ExecutionScopes,
    ids_data: &HashMap<String, HintReference>,
    ap_tracking: &ApTracking,
    _constants: &HashMap<String, Felt252>,
) -> Result<(), HintError> {
    let class_iter =
        exec_scopes.get_mut_ref::<IntoIter<Felt252, GenericCasmContractClass>>(vars::ids::COMPILED_CLASS_FACTS)?;

    let (compiled_class_hash, class) = class_iter
        .next()
        .ok_or(HintError::CustomHint("Compiled class iterator exhausted".to_string().into_boxed_str()))?;

    log::info!("loading bytecode segments for class with compiled_class_hash 0x{:x}", compiled_class_hash);

    exec_scopes.insert_value(vars::scopes::COMPILED_CLASS_HASH, compiled_class_hash);
    exec_scopes.insert_value(vars::scopes::COMPILED_CLASS, class.clone());

    let class_base = vm.add_memory_segment();
    let compiled_class_visited_pcs: &HashMap<Felt252, Vec<Felt252>> =
        exec_scopes.get_ref(vars::scopes::COMPILED_CLASS_VISITED_PCS)?;
    let visited_pcs = compiled_class_visited_pcs.get(&compiled_class_hash).cloned();

    let bytecode_segment_structure = write_class(vm, class_base, class, visited_pcs)?;
    exec_scopes.insert_value(vars::scopes::BYTECODE_SEGMENT_STRUCTURE, bytecode_segment_structure);

    insert_value_from_var_name(vars::ids::COMPILED_CLASS, class_base, vm, ids_data, ap_tracking)
}

pub const BYTECODE_SEGMENT_STRUCTURE: &str = indoc! {r#"
    vm_enter_scope({
        "bytecode_segment_structure": bytecode_segment_structure
    })"#
};
pub fn bytecode_segment_structure(
    _vm: &mut VirtualMachine,
    exec_scopes: &mut ExecutionScopes,
    _ids_data: &HashMap<String, HintReference>,
    _ap_tracking: &ApTracking,
    _constants: &HashMap<String, Felt252>,
) -> Result<(), HintError> {
    let bytecode_segment_structure: BytecodeSegmentStructureImpl =
        exec_scopes.get(vars::scopes::BYTECODE_SEGMENT_STRUCTURE)?;

    exec_scopes.enter_scope(HashMap::from([(
        vars::scopes::BYTECODE_SEGMENT_STRUCTURE.to_string(),
        any_box!(bytecode_segment_structure),
    )]));
    Ok(())
}

pub const LOAD_CLASS: &str = indoc! {r#"
    computed_hash = ids.compiled_class_fact.hash
    expected_hash = compiled_class_hash
    assert computed_hash == expected_hash, (
        "Computed compiled_class_hash is inconsistent with the hash in the os_input. "
        f"Computed hash = {computed_hash}, Expected hash = {expected_hash}.")

    vm_load_program(
        compiled_class.get_runnable_program(entrypoint_builtins=[]),
        ids.compiled_class.bytecode_ptr
    )"#
};
pub fn load_class(
    _hint_processor: &dyn HintProcessor,
    vm: &mut VirtualMachine,
    exec_scopes: &mut ExecutionScopes,
    ids_data: &HashMap<String, HintReference>,
    ap_tracking: &ApTracking,
) -> Result<HintExtension, HintError> {
    let compiled_class_fact_addr =
        get_relocatable_from_var_name(vars::ids::COMPILED_CLASS_FACT, vm, ids_data, ap_tracking)?;
    let computed_hash = vm.get_integer((compiled_class_fact_addr + CompiledClassFact::hash_offset())?)?;
    let expected_hash = exec_scopes.get::<Felt252>(vars::scopes::COMPILED_CLASS_HASH).unwrap();

    if computed_hash.as_ref() != &expected_hash {
        return Err(HintError::AssertionFailed(
            format!(
                "Computed compiled_class_hash is inconsistent with the hash in the os_input. Computed hash \
                 ={computed_hash}, Expected hash = {expected_hash}"
            )
            .into_boxed_str(),
        ));
    }

    let class = exec_scopes.get::<GenericCasmContractClass>(vars::scopes::COMPILED_CLASS)?;

    let compiled_class_ptr = get_ptr_from_var_name(vars::ids::COMPILED_CLASS, vm, ids_data, ap_tracking)?;
    let byte_code_ptr = vm.get_relocatable((compiled_class_ptr + CompiledClass::bytecode_ptr_offset())?)?;

    let mut hint_extension = HintExtension::new();

    let cairo_lang_class = class.to_cairo_lang_contract_class().map_err(|e| custom_hint_error(e.to_string()))?;

    for (rel_pc, hints) in cairo_lang_class.hints.into_iter() {
        let abs_pc = Relocatable::from((byte_code_ptr.segment_index, rel_pc));
        hint_extension.insert(abs_pc, hints.iter().map(|h| any_box!(h.clone())).collect());
    }

    log::info!("Contract has correct compiled_contract_hash {:x}!", computed_hash.into_owned());

    Ok(hint_extension)
}

pub const BLOCK_NUMBER: &str = "memory[ap] = to_felt_or_relocatable(syscall_handler.block_info.block_number)";
pub fn block_number(
    vm: &mut VirtualMachine,
    exec_scopes: &mut ExecutionScopes,
    _ids_data: &HashMap<String, HintReference>,
    _ap_tracking: &ApTracking,
    _constants: &HashMap<String, Felt252>,
) -> Result<(), HintError> {
    // TODO: replace w/ block context from syscall handler
    let block_context = exec_scopes.get_ref::<BlockContext>(vars::scopes::BLOCK_CONTEXT)?;
    insert_value_into_ap(vm, Felt252::from(block_context.block_info().block_number.0))
}

pub const BLOCK_TIMESTAMP: &str = "memory[ap] = to_felt_or_relocatable(syscall_handler.block_info.block_timestamp)";
pub fn block_timestamp(
    vm: &mut VirtualMachine,
    exec_scopes: &mut ExecutionScopes,
    _ids_data: &HashMap<String, HintReference>,
    _ap_tracking: &ApTracking,
    _constants: &HashMap<String, Felt252>,
) -> Result<(), HintError> {
    let block_context = exec_scopes.get_ref::<BlockContext>(vars::scopes::BLOCK_CONTEXT)?;
    insert_value_into_ap(vm, Felt252::from(block_context.block_info().block_timestamp.0))
}

pub const CHAIN_ID: &str = "memory[ap] = to_felt_or_relocatable(os_input.general_config.chain_id.value)";
pub fn chain_id(
    vm: &mut VirtualMachine,
    exec_scopes: &mut ExecutionScopes,
    _ids_data: &HashMap<String, HintReference>,
    _ap_tracking: &ApTracking,
    _constants: &HashMap<String, Felt252>,
) -> Result<(), HintError> {
    let os_input = exec_scopes.get::<StarknetOsInput>(vars::scopes::OS_INPUT)?;
    let chain_id =
        Felt252::from(u128::from_str_radix(&os_input.general_config.starknet_os_config.chain_id.0, 16).unwrap());
    insert_value_into_ap(vm, chain_id)
}

pub const FEE_TOKEN_ADDRESS: &str = "memory[ap] = to_felt_or_relocatable(os_input.general_config.fee_token_address)";
pub fn fee_token_address(
    vm: &mut VirtualMachine,
    exec_scopes: &mut ExecutionScopes,
    _ids_data: &HashMap<String, HintReference>,
    _ap_tracking: &ApTracking,
    _constants: &HashMap<String, Felt252>,
) -> Result<(), HintError> {
    let os_input = exec_scopes.get::<StarknetOsInput>(vars::scopes::OS_INPUT)?;
    let fee_token_address = *os_input.general_config.starknet_os_config.fee_token_address.0.key();
    log::debug!("fee_token_address: {}", fee_token_address);
    insert_value_into_ap(vm, felt_api2vm(fee_token_address))
}

pub const DEPRECATED_FEE_TOKEN_ADDRESS: &str =
    "memory[ap] = to_felt_or_relocatable(os_input.general_config.deprecated_fee_token_address)";
pub fn deprecated_fee_token_address(
    vm: &mut VirtualMachine,
    exec_scopes: &mut ExecutionScopes,
    _ids_data: &HashMap<String, HintReference>,
    _ap_tracking: &ApTracking,
    _constants: &HashMap<String, Felt252>,
) -> Result<(), HintError> {
    let os_input = exec_scopes.get::<StarknetOsInput>(vars::scopes::OS_INPUT)?;
    let deprecated_fee_token_address = *os_input.general_config.starknet_os_config.deprecated_fee_token_address.0.key();
    log::debug!("deprecated_fee_token_address: {}", deprecated_fee_token_address);
    insert_value_into_ap(vm, felt_api2vm(deprecated_fee_token_address))
}

pub const SEQUENCER_ADDRESS: &str = "memory[ap] = to_felt_or_relocatable(syscall_handler.block_info.sequencer_address)";
pub fn sequencer_address(
    vm: &mut VirtualMachine,
    exec_scopes: &mut ExecutionScopes,
    _ids_data: &HashMap<String, HintReference>,
    _ap_tracking: &ApTracking,
    _constants: &HashMap<String, Felt252>,
) -> Result<(), HintError> {
    let block_context = exec_scopes.get_ref::<BlockContext>(vars::scopes::BLOCK_CONTEXT)?;
    insert_value_into_ap(vm, felt_api2vm(*block_context.block_info().sequencer_address.0.key()))
}

pub const GET_BLOCK_MAPPING: &str = indoc! {r#"
    ids.state_entry = __dict_manager.get_dict(ids.contract_state_changes)[
        ids.BLOCK_HASH_CONTRACT_ADDRESS
    ]"#
};

pub fn get_block_mapping(
    vm: &mut VirtualMachine,
    exec_scopes: &mut ExecutionScopes,
    ids_data: &HashMap<String, HintReference>,
    ap_tracking: &ApTracking,
    constants: &HashMap<String, Felt252>,
) -> Result<(), HintError> {
    let key = get_constant(vars::constants::BLOCK_HASH_CONTRACT_ADDRESS, constants)?;
    let dict_ptr = get_ptr_from_var_name(vars::ids::CONTRACT_STATE_CHANGES, vm, ids_data, ap_tracking)?;
    let val = match exec_scopes.get_dict_manager()?.borrow().get_tracker(dict_ptr)?.data.clone() {
        Dictionary::SimpleDictionary(dict) => dict
            .get(&MaybeRelocatable::Int(*key))
            .ok_or_else(|| {
                HintError::CustomHint("State changes dictionary shouldn't be None".to_string().into_boxed_str())
            })?
            .clone(),
        Dictionary::DefaultDictionary { dict: _d, default_value: _v } => {
            panic!("State changes dict shouldn't be a default dict")
        }
    };
    insert_value_from_var_name(vars::ids::STATE_ENTRY, val, vm, ids_data, ap_tracking)
}

pub const ELEMENTS_GE_10: &str = "memory[ap] = to_felt_or_relocatable(ids.elements_end - ids.elements >= 10)";
pub fn elements_ge_10(
    vm: &mut VirtualMachine,
    _exec_scopes: &mut ExecutionScopes,
    ids_data: &HashMap<String, HintReference>,
    _ap_tracking: &ApTracking,
    _constants: &HashMap<String, Felt252>,
) -> Result<(), HintError> {
    let elements_end = get_ptr_from_var_name(vars::ids::ELEMENTS_END, vm, ids_data, _ap_tracking)?;
    let elements = get_ptr_from_var_name(vars::ids::ELEMENTS, vm, ids_data, _ap_tracking)?;
    insert_value_into_ap(vm, Felt252::from((elements_end - elements)? >= 10))
}

pub const ELEMENTS_GE_2: &str = "memory[ap] = to_felt_or_relocatable(ids.elements_end - ids.elements >= 2)";
pub fn elements_ge_2(
    vm: &mut VirtualMachine,
    _exec_scopes: &mut ExecutionScopes,
    ids_data: &HashMap<String, HintReference>,
    _ap_tracking: &ApTracking,
    _constants: &HashMap<String, Felt252>,
) -> Result<(), HintError> {
    let elements_end = get_ptr_from_var_name(vars::ids::ELEMENTS_END, vm, ids_data, _ap_tracking)?;
    let elements = get_ptr_from_var_name(vars::ids::ELEMENTS, vm, ids_data, _ap_tracking)?;
    insert_value_into_ap(vm, Felt252::from((elements_end - elements)? >= 2))
}

pub const IS_LEAF: &str = indoc! {r#"
    from starkware.starknet.core.os.contract_class.compiled_class_hash_objects import (
        BytecodeLeaf,
    )
    ids.is_leaf = 1 if isinstance(bytecode_segment_structure, BytecodeLeaf) else 0"#
};
pub fn is_leaf(
    vm: &mut VirtualMachine,
    exec_scopes: &mut ExecutionScopes,
    ids_data: &HashMap<String, HintReference>,
    ap_tracking: &ApTracking,
    _constants: &HashMap<String, Felt252>,
) -> Result<(), HintError> {
    let bytecode_segment_structure: &BytecodeSegmentStructureImpl =
        exec_scopes.get_ref(vars::scopes::BYTECODE_SEGMENT_STRUCTURE)?;
    let is_leaf = match bytecode_segment_structure {
        BytecodeSegmentStructureImpl::SegmentedNode(_) => Felt252::ZERO,
        BytecodeSegmentStructureImpl::Leaf(_) => Felt252::ONE,
    };

<<<<<<< HEAD
    log::info!("ids.is_leaf: {}", if is_leaf == Felt252::ONE { "TRUE" } else { "FALSE" });

=======
>>>>>>> 98b61691
    insert_value_from_var_name(vars::ids::IS_LEAF, is_leaf, vm, ids_data, ap_tracking)
}

pub const WRITE_USE_ZKG_DA_TO_MEM: &str = indoc! {r#"
    memory[fp + 15] = to_felt_or_relocatable(syscall_handler.block_info.use_kzg_da)"#
};
pub fn write_use_zkg_da_to_mem(
    vm: &mut VirtualMachine,
    _exec_scopes: &mut ExecutionScopes,
    _ids_data: &HashMap<String, HintReference>,
    _ap_tracking: &ApTracking,
    _constants: &HashMap<String, Felt252>,
) -> Result<(), HintError> {
    // TODO: add use_kzg_da to BlockContext
    let value = Felt252::ZERO;

    println!("Warning: skipping kzg_da (use_kzg_da = false)");

    vm.insert_value((vm.get_fp() + 15)?, value).map_err(HintError::Memory)
}<|MERGE_RESOLUTION|>--- conflicted
+++ resolved
@@ -97,8 +97,6 @@
         .next()
         .ok_or(HintError::CustomHint("Compiled class iterator exhausted".to_string().into_boxed_str()))?;
 
-    log::info!("loading bytecode segments for class with compiled_class_hash 0x{:x}", compiled_class_hash);
-
     exec_scopes.insert_value(vars::scopes::COMPILED_CLASS_HASH, compiled_class_hash);
     exec_scopes.insert_value(vars::scopes::COMPILED_CLASS, class.clone());
 
@@ -182,8 +180,6 @@
         let abs_pc = Relocatable::from((byte_code_ptr.segment_index, rel_pc));
         hint_extension.insert(abs_pc, hints.iter().map(|h| any_box!(h.clone())).collect());
     }
-
-    log::info!("Contract has correct compiled_contract_hash {:x}!", computed_hash.into_owned());
 
     Ok(hint_extension)
 }
@@ -343,11 +339,6 @@
         BytecodeSegmentStructureImpl::Leaf(_) => Felt252::ONE,
     };
 
-<<<<<<< HEAD
-    log::info!("ids.is_leaf: {}", if is_leaf == Felt252::ONE { "TRUE" } else { "FALSE" });
-
-=======
->>>>>>> 98b61691
     insert_value_from_var_name(vars::ids::IS_LEAF, is_leaf, vm, ids_data, ap_tracking)
 }
 
