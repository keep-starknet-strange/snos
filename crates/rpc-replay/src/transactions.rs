use std::collections::BTreeMap;
use std::error::Error;
use std::sync::Arc;

use blockifier::transaction::account_transaction::AccountTransaction;
use starknet::core::types::{InvokeTransaction, ResourceBoundsMapping, Transaction};
use starknet_api::core::PatriciaKey;
use starknet_api::transaction::TransactionHash;

use crate::utils::felt_vm2api;

pub fn resource_bounds_core_to_api(
    resource_bounds: &ResourceBoundsMapping,
) -> starknet_api::transaction::ResourceBoundsMapping {
    starknet_api::transaction::ResourceBoundsMapping(BTreeMap::from([
        (
            starknet_api::transaction::Resource::L1Gas,
            starknet_api::transaction::ResourceBounds {
                max_amount: resource_bounds.l1_gas.max_amount,
                max_price_per_unit: resource_bounds.l1_gas.max_price_per_unit,
            },
        ),
        (
            starknet_api::transaction::Resource::L2Gas,
            starknet_api::transaction::ResourceBounds {
                max_amount: resource_bounds.l2_gas.max_amount,
                max_price_per_unit: resource_bounds.l2_gas.max_price_per_unit,
            },
        ),
    ]))
}

fn da_mode_core_to_api(
    da_mode: starknet::core::types::DataAvailabilityMode,
) -> starknet_api::data_availability::DataAvailabilityMode {
    match da_mode {
        starknet::core::types::DataAvailabilityMode::L1 => starknet_api::data_availability::DataAvailabilityMode::L1,
        starknet::core::types::DataAvailabilityMode::L2 => starknet_api::data_availability::DataAvailabilityMode::L2,
    }
}

/// Maps starknet-core transactions to Blockifier-compatible types.
pub fn starknet_rs_to_blockifier(
    sn_core_tx: &starknet::core::types::Transaction,
) -> Result<blockifier::transaction::transaction_execution::Transaction, Box<dyn Error>> {
    let blockifier_tx: AccountTransaction = match sn_core_tx {
        Transaction::Invoke(tx) => {
            let (tx_hash, api_tx) = match tx {
                InvokeTransaction::V0(tx) => {
                    let _tx_hash = TransactionHash(felt_vm2api(tx.transaction_hash));
                    unimplemented!("starknet_rs_to_blockifier with InvokeTransaction::V0");
                }
                InvokeTransaction::V1(tx) => {
                    let tx_hash = TransactionHash(felt_vm2api(tx.transaction_hash));
                    let api_tx = starknet_api::transaction::InvokeTransaction::V1(
                        starknet_api::transaction::InvokeTransactionV1 {
                            max_fee: starknet_api::transaction::Fee(tx.max_fee.to_biguint().try_into()?),
                            signature: starknet_api::transaction::TransactionSignature(
                                tx.signature.clone().into_iter().map(felt_vm2api).collect(),
                            ),
                            nonce: starknet_api::core::Nonce(felt_vm2api(tx.nonce)),
                            sender_address: starknet_api::core::ContractAddress(
                                PatriciaKey::try_from(felt_vm2api(tx.sender_address)).unwrap(),
                            ),
                            calldata: starknet_api::transaction::Calldata(Arc::new(
                                tx.calldata.clone().into_iter().map(felt_vm2api).collect(),
                            )),
                        },
                    );
                    (tx_hash, api_tx)
                }
                InvokeTransaction::V3(tx) => {
<<<<<<< HEAD
                    let _tx_hash = TransactionHash(felt_vm2api(tx.transaction_hash));
                    unimplemented!("starknet_rs_to_blockifier with InvokeTransaction::V3");
=======
                    let tx_hash = TransactionHash(felt_vm2api(tx.transaction_hash));
                    let api_tx = starknet_api::transaction::InvokeTransaction::V3(
                        starknet_api::transaction::InvokeTransactionV3 {
                            resource_bounds: resource_bounds_core_to_api(&tx.resource_bounds),
                            tip: starknet_api::transaction::Tip(tx.tip),
                            signature: starknet_api::transaction::TransactionSignature(
                                tx.signature.iter().copied().map(felt_vm2api).collect(),
                            ),
                            nonce: starknet_api::core::Nonce(felt_vm2api(tx.nonce)),
                            sender_address: starknet_api::core::ContractAddress(
                                PatriciaKey::try_from(felt_vm2api(tx.sender_address)).unwrap(),
                            ),
                            calldata: starknet_api::transaction::Calldata(Arc::new(
                                tx.calldata.iter().copied().map(felt_vm2api).collect(),
                            )),
                            nonce_data_availability_mode: da_mode_core_to_api(tx.nonce_data_availability_mode),
                            fee_data_availability_mode: da_mode_core_to_api(tx.fee_data_availability_mode),
                            paymaster_data: starknet_api::transaction::PaymasterData(
                                tx.paymaster_data.iter().copied().map(felt_vm2api).collect(),
                            ),
                            account_deployment_data: starknet_api::transaction::AccountDeploymentData(
                                tx.account_deployment_data.iter().copied().map(felt_vm2api).collect(),
                            ),
                        },
                    );
                    (tx_hash, api_tx)
>>>>>>> 2b20aab8
                }
            };
            let invoke =
                blockifier::transaction::transactions::InvokeTransaction { tx: api_tx, tx_hash, only_query: false };
            AccountTransaction::Invoke(invoke)
        }
        Transaction::DeployAccount(_tx) => {
            unimplemented!("starknet_rs_tx_to_blockifier() with Deploy txn");
        }
        Transaction::Declare(_tx) => {
            unimplemented!("starknet_rs_tx_to_blockifier() with Declare txn");
        }
        Transaction::L1Handler(_tx) => {
            unimplemented!("starknet_rs_tx_to_blockifier() with L1Handler txn");
        }
        _ => unimplemented!(),
    };

    Ok(blockifier::transaction::transaction_execution::Transaction::AccountTransaction(blockifier_tx))
}<|MERGE_RESOLUTION|>--- conflicted
+++ resolved
@@ -70,10 +70,6 @@
                     (tx_hash, api_tx)
                 }
                 InvokeTransaction::V3(tx) => {
-<<<<<<< HEAD
-                    let _tx_hash = TransactionHash(felt_vm2api(tx.transaction_hash));
-                    unimplemented!("starknet_rs_to_blockifier with InvokeTransaction::V3");
-=======
                     let tx_hash = TransactionHash(felt_vm2api(tx.transaction_hash));
                     let api_tx = starknet_api::transaction::InvokeTransaction::V3(
                         starknet_api::transaction::InvokeTransactionV3 {
@@ -100,7 +96,6 @@
                         },
                     );
                     (tx_hash, api_tx)
->>>>>>> 2b20aab8
                 }
             };
             let invoke =
