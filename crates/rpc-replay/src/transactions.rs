use std::collections::BTreeMap;
use std::sync::Arc;

use blockifier::blockifier::block::GasPrices;
use blockifier::execution::contract_class::ClassInfo;
use blockifier::transaction::account_transaction::AccountTransaction;
use blockifier::transaction::errors::TransactionExecutionError;
use rpc_client::RpcClient;
use starknet::core::types::{
<<<<<<< HEAD
    DeployAccountTransaction, DeployAccountTransactionV1, DeployAccountTransactionV3, Felt, InvokeTransaction,
    InvokeTransactionV1, InvokeTransactionV3, L1HandlerTransaction, ResourceBoundsMapping, Transaction,
    TransactionTrace, TransactionTraceWithHash,
};
use starknet_api::core::{calculate_contract_address, ContractAddress, PatriciaKey};
=======
    BlockId, DeclareTransaction, DeclareTransactionV1, DeclareTransactionV2, DeclareTransactionV3, Felt,
    InvokeTransaction, InvokeTransactionV1, InvokeTransactionV3, L1HandlerTransaction, ResourceBoundsMapping,
    Transaction, TransactionTrace, TransactionTraceWithHash,
};
use starknet::providers::{Provider, ProviderError};
use starknet_api::core::PatriciaKey;
>>>>>>> 4f07ebad
use starknet_api::transaction::{Fee, TransactionHash};
use starknet_api::StarknetApiError;
use starknet_os_types::deprecated_compiled_class::GenericDeprecatedCompiledClass;
use starknet_os_types::sierra_contract_class::GenericSierraContractClass;
use starknet_os_types::starknet_core_addons::LegacyContractDecompressionError;
use thiserror::Error;

use crate::utils::felt_to_u128;

#[derive(Error, Debug)]
pub enum ToBlockifierError {
    #[error("RPC Error: {0}")]
    RpcError(#[from] ProviderError),
    #[error("OS Contract Class Error: {0}")]
    StarknetContractClassError(#[from] starknet_os_types::error::ContractClassError),
    #[error("Blockifier Contract Class Error: {0}")]
    BlockifierContractClassError(#[from] blockifier::execution::errors::ContractClassError),
    #[error("Legacy Contract Decompression Error: {0}")]
    LegacyContractDecompressionError(#[from] LegacyContractDecompressionError),
    #[error("Starknet API Error: {0}")]
    StarknetApiError(#[from] StarknetApiError),
    #[error("Transaction Execution Error: {0}")]
    TransactionExecutionError(#[from] TransactionExecutionError),
}

pub fn resource_bounds_core_to_api(
    resource_bounds: &ResourceBoundsMapping,
) -> starknet_api::transaction::ResourceBoundsMapping {
    starknet_api::transaction::ResourceBoundsMapping(BTreeMap::from([
        (
            starknet_api::transaction::Resource::L1Gas,
            starknet_api::transaction::ResourceBounds {
                max_amount: resource_bounds.l1_gas.max_amount,
                max_price_per_unit: resource_bounds.l1_gas.max_price_per_unit,
            },
        ),
        (
            starknet_api::transaction::Resource::L2Gas,
            starknet_api::transaction::ResourceBounds {
                max_amount: resource_bounds.l2_gas.max_amount,
                max_price_per_unit: resource_bounds.l2_gas.max_price_per_unit,
            },
        ),
    ]))
}

fn da_mode_core_to_api(
    da_mode: starknet::core::types::DataAvailabilityMode,
) -> starknet_api::data_availability::DataAvailabilityMode {
    match da_mode {
        starknet::core::types::DataAvailabilityMode::L1 => starknet_api::data_availability::DataAvailabilityMode::L1,
        starknet::core::types::DataAvailabilityMode::L2 => starknet_api::data_availability::DataAvailabilityMode::L2,
    }
}

fn invoke_v1_to_blockifier(
    tx: &InvokeTransactionV1,
) -> Result<blockifier::transaction::transaction_execution::Transaction, ToBlockifierError> {
    let tx_hash = TransactionHash(tx.transaction_hash);
    let api_tx = starknet_api::transaction::InvokeTransaction::V1(starknet_api::transaction::InvokeTransactionV1 {
        max_fee: Fee(felt_to_u128(&tx.max_fee)),
        signature: starknet_api::transaction::TransactionSignature(tx.signature.to_vec()),
        nonce: starknet_api::core::Nonce(tx.nonce),
        sender_address: starknet_api::core::ContractAddress(PatriciaKey::try_from(tx.sender_address)?),
        calldata: starknet_api::transaction::Calldata(Arc::new(tx.calldata.to_vec())),
    });

    let invoke = blockifier::transaction::transactions::InvokeTransaction { tx: api_tx, tx_hash, only_query: false };
    Ok(blockifier::transaction::transaction_execution::Transaction::AccountTransaction(AccountTransaction::Invoke(
        invoke,
    )))
}

fn invoke_v3_to_blockifier(
    tx: &InvokeTransactionV3,
) -> Result<blockifier::transaction::transaction_execution::Transaction, ToBlockifierError> {
    let tx_hash = TransactionHash(tx.transaction_hash);
    let api_tx = starknet_api::transaction::InvokeTransaction::V3(starknet_api::transaction::InvokeTransactionV3 {
        resource_bounds: resource_bounds_core_to_api(&tx.resource_bounds),
        tip: starknet_api::transaction::Tip(tx.tip),
        signature: starknet_api::transaction::TransactionSignature(tx.signature.to_vec()),
        nonce: starknet_api::core::Nonce(tx.nonce),
        sender_address: starknet_api::core::ContractAddress(PatriciaKey::try_from(tx.sender_address)?),
        calldata: starknet_api::transaction::Calldata(Arc::new(tx.calldata.to_vec())),
        nonce_data_availability_mode: da_mode_core_to_api(tx.nonce_data_availability_mode),
        fee_data_availability_mode: da_mode_core_to_api(tx.fee_data_availability_mode),
        paymaster_data: starknet_api::transaction::PaymasterData(tx.paymaster_data.to_vec()),
        account_deployment_data: starknet_api::transaction::AccountDeploymentData(tx.account_deployment_data.to_vec()),
    });

    let invoke = blockifier::transaction::transactions::InvokeTransaction { tx: api_tx, tx_hash, only_query: false };
    Ok(blockifier::transaction::transaction_execution::Transaction::AccountTransaction(AccountTransaction::Invoke(
        invoke,
    )))
}

/// Creates a ClassInfo instance from the given class hash by retrieving the contract class
/// from the Starknet RPC client and converting it to a Blockifier-compatible format.
/// Handle both Sierra and Legacy classes
async fn create_class_info(
    class_hash: Felt,
    client: &RpcClient,
    block_number: u64,
) -> Result<ClassInfo, ToBlockifierError> {
    // TODO: improve this to avoid retrieving this twice. Already done in lib.rs from prove_block
    let starknet_contract_class: starknet::core::types::ContractClass =
        client.starknet_rpc().get_class(BlockId::Number(block_number), class_hash).await?;

    let (blockifier_contract_class, program_length, abi_length) = match starknet_contract_class {
        starknet::core::types::ContractClass::Sierra(sierra) => {
            let generic_sierra = GenericSierraContractClass::from(sierra);
            let flattened_sierra = generic_sierra.clone().to_starknet_core_contract_class()?;
            let contract_class = blockifier::execution::contract_class::ContractClass::V1(
                generic_sierra.compile()?.to_blockifier_contract_class()?,
            );

            (contract_class, flattened_sierra.sierra_program.len(), flattened_sierra.abi.len())
        }

        starknet::core::types::ContractClass::Legacy(legacy) => {
            let generic_legacy = GenericDeprecatedCompiledClass::try_from(legacy)?;
            let contract_class = blockifier::execution::contract_class::ContractClass::V0(
                generic_legacy.to_blockifier_contract_class()?,
            );

            (contract_class, 0, 0)
        }
    };

    Ok(ClassInfo::new(&blockifier_contract_class, program_length, abi_length)?)
}

async fn declare_v1_to_blockifier(
    tx: &DeclareTransactionV1,
    client: &RpcClient,
    block_number: u64,
) -> Result<blockifier::transaction::transaction_execution::Transaction, ToBlockifierError> {
    let tx_hash = TransactionHash(tx.transaction_hash);
    let api_tx = starknet_api::transaction::DeclareTransaction::V1(starknet_api::transaction::DeclareTransactionV0V1 {
        max_fee: starknet_api::transaction::Fee(felt_to_u128(&tx.max_fee)),
        signature: starknet_api::transaction::TransactionSignature(tx.signature.clone()),
        nonce: starknet_api::core::Nonce(tx.nonce),
        class_hash: starknet_api::core::ClassHash(tx.class_hash),
        sender_address: starknet_api::core::ContractAddress(PatriciaKey::try_from(tx.sender_address)?),
    });
    let class_info = create_class_info(tx.class_hash, client, block_number).await?;
    let declare = blockifier::transaction::transactions::DeclareTransaction::new(api_tx, tx_hash, class_info)?;

    Ok(blockifier::transaction::transaction_execution::Transaction::AccountTransaction(AccountTransaction::Declare(
        declare,
    )))
}

async fn declare_v2_to_blockifier(
    tx: &DeclareTransactionV2,
    client: &RpcClient,
    block_number: u64,
) -> Result<blockifier::transaction::transaction_execution::Transaction, ToBlockifierError> {
    let tx_hash = TransactionHash(tx.transaction_hash);
    let api_tx = starknet_api::transaction::DeclareTransaction::V2(starknet_api::transaction::DeclareTransactionV2 {
        max_fee: starknet_api::transaction::Fee(felt_to_u128(&tx.max_fee)),
        signature: starknet_api::transaction::TransactionSignature(tx.signature.clone()),
        nonce: starknet_api::core::Nonce(tx.nonce),
        class_hash: starknet_api::core::ClassHash(tx.class_hash),
        compiled_class_hash: starknet_api::core::CompiledClassHash(tx.compiled_class_hash),
        sender_address: starknet_api::core::ContractAddress(PatriciaKey::try_from(tx.sender_address)?),
    });
    let class_info = create_class_info(tx.class_hash, client, block_number).await?;
    let declare = blockifier::transaction::transactions::DeclareTransaction::new(api_tx, tx_hash, class_info)?;

    Ok(blockifier::transaction::transaction_execution::Transaction::AccountTransaction(AccountTransaction::Declare(
        declare,
    )))
}

async fn declare_v3_to_blockifier(
    tx: &DeclareTransactionV3,
    client: &RpcClient,
    block_number: u64,
) -> Result<blockifier::transaction::transaction_execution::Transaction, ToBlockifierError> {
    let tx_hash = TransactionHash(tx.transaction_hash);
    let api_tx = starknet_api::transaction::DeclareTransaction::V3(starknet_api::transaction::DeclareTransactionV3 {
        resource_bounds: resource_bounds_core_to_api(&tx.resource_bounds),
        tip: starknet_api::transaction::Tip(tx.tip),
        signature: starknet_api::transaction::TransactionSignature(tx.signature.clone()),
        nonce: starknet_api::core::Nonce(tx.nonce),
        class_hash: starknet_api::core::ClassHash(tx.class_hash),
        compiled_class_hash: starknet_api::core::CompiledClassHash(tx.compiled_class_hash),
        sender_address: starknet_api::core::ContractAddress(PatriciaKey::try_from(tx.sender_address)?),
        nonce_data_availability_mode: da_mode_core_to_api(tx.nonce_data_availability_mode),
        fee_data_availability_mode: da_mode_core_to_api(tx.fee_data_availability_mode),
        paymaster_data: starknet_api::transaction::PaymasterData(tx.paymaster_data.clone()),
        account_deployment_data: starknet_api::transaction::AccountDeploymentData(tx.account_deployment_data.clone()),
    });
    let class_info = create_class_info(tx.class_hash, client, block_number).await?;
    let declare = blockifier::transaction::transactions::DeclareTransaction::new(api_tx, tx_hash, class_info)?;

    Ok(blockifier::transaction::transaction_execution::Transaction::AccountTransaction(AccountTransaction::Declare(
        declare,
    )))
}

fn l1_handler_to_blockifier(
    tx: &L1HandlerTransaction,
    trace: &TransactionTraceWithHash,
    gas_prices: &GasPrices,
) -> Result<blockifier::transaction::transaction_execution::Transaction, ToBlockifierError> {
    let tx_hash = TransactionHash(tx.transaction_hash);
    let api_tx = starknet_api::transaction::L1HandlerTransaction {
        version: starknet_api::transaction::TransactionVersion(tx.version),
        nonce: starknet_api::core::Nonce(Felt::from(tx.nonce)),
        contract_address: starknet_api::core::ContractAddress(PatriciaKey::try_from(tx.contract_address)?),
        entry_point_selector: starknet_api::core::EntryPointSelector(tx.entry_point_selector),
        calldata: starknet_api::transaction::Calldata(Arc::new(tx.calldata.clone())),
    };

    let (l1_gas, l1_data_gas) = match &trace.trace_root {
        TransactionTrace::L1Handler(l1_handler) => (
            l1_handler.execution_resources.data_resources.data_availability.l1_gas,
            l1_handler.execution_resources.data_resources.data_availability.l1_data_gas,
        ),
        _ => unreachable!("Expected L1Handler type for TransactionTrace"),
    };

    let fee = if l1_gas == 0 {
        gas_prices.eth_l1_data_gas_price.get() * l1_data_gas as u128
    } else if l1_data_gas == 0 {
        gas_prices.eth_l1_gas_price.get() * l1_gas as u128
    } else {
        unreachable!("Either l1_gas or l1_data_gas must be zero");
    };

    let paid_fee_on_l1 = Fee(fee);
    let l1_handler =
        blockifier::transaction::transactions::L1HandlerTransaction { tx: api_tx, tx_hash, paid_fee_on_l1 };

    Ok(blockifier::transaction::transaction_execution::Transaction::L1HandlerTransaction(l1_handler))
}

/// Calculates a contract address for deploy transaction
fn recalculate_contract_address(
    api_tx: &starknet_api::transaction::DeployAccountTransaction,
) -> Result<ContractAddress, StarknetApiError> {
    calculate_contract_address(
        api_tx.contract_address_salt(),
        api_tx.class_hash(),
        &api_tx.constructor_calldata(),
        // When the contract is deployed via a DEPLOY_ACCOUNT transaction: 0
        ContractAddress::from(0_u8),
    )
}

fn deploy_account_v1_to_blockifier(
    tx: &DeployAccountTransactionV1,
) -> Result<blockifier::transaction::transaction_execution::Transaction, StarknetApiError> {
    let tx_hash = TransactionHash(tx.transaction_hash);

    let (max_fee, signature, nonce, class_hash, constructor_calldata, contract_address_salt) = (
        Fee(felt_to_u128(&tx.max_fee)),
        starknet_api::transaction::TransactionSignature(tx.signature.to_vec()),
        starknet_api::core::Nonce(tx.nonce),
        starknet_api::core::ClassHash(tx.class_hash),
        starknet_api::transaction::Calldata(Arc::new(tx.constructor_calldata.to_vec())),
        starknet_api::transaction::ContractAddressSalt(tx.contract_address_salt),
    );
    let contract_address = calculate_contract_address(
        contract_address_salt,
        class_hash,
        &constructor_calldata,
        ContractAddress::default(),
    )
    .unwrap();
    let api_tx = starknet_api::transaction::DeployAccountTransaction::V1(
        starknet_api::transaction::DeployAccountTransactionV1 {
            max_fee,
            signature,
            nonce,
            class_hash,
            constructor_calldata,
            contract_address_salt,
        },
    );

    let deploy = blockifier::transaction::transactions::DeployAccountTransaction {
        tx: api_tx,
        tx_hash,
        only_query: false,
        contract_address,
    };

    Ok(blockifier::transaction::transaction_execution::Transaction::AccountTransaction(
        AccountTransaction::DeployAccount(deploy),
    ))
}

fn deploy_account_v3_to_blockifier(
    tx: &DeployAccountTransactionV3,
) -> Result<blockifier::transaction::transaction_execution::Transaction, StarknetApiError> {
    let tx_hash = TransactionHash(tx.transaction_hash);
    let api_tx = starknet_api::transaction::DeployAccountTransaction::V3(
        starknet_api::transaction::DeployAccountTransactionV3 {
            resource_bounds: resource_bounds_core_to_api(&tx.resource_bounds),
            tip: starknet_api::transaction::Tip(tx.tip),
            signature: starknet_api::transaction::TransactionSignature(tx.signature.clone()),
            nonce: starknet_api::core::Nonce(tx.nonce),
            class_hash: starknet_api::core::ClassHash(tx.class_hash),
            contract_address_salt: starknet_api::transaction::ContractAddressSalt(tx.contract_address_salt),
            constructor_calldata: starknet_api::transaction::Calldata(Arc::new(tx.constructor_calldata.clone())),
            nonce_data_availability_mode: da_mode_core_to_api(tx.nonce_data_availability_mode),
            fee_data_availability_mode: da_mode_core_to_api(tx.fee_data_availability_mode),
            paymaster_data: starknet_api::transaction::PaymasterData(tx.paymaster_data.clone()),
        },
    );
    let contract_address = recalculate_contract_address(&api_tx)?;
    let deploy_account = blockifier::transaction::transactions::DeployAccountTransaction {
        tx: api_tx,
        tx_hash,
        contract_address,
        only_query: false,
    };

    Ok(blockifier::transaction::transaction_execution::Transaction::AccountTransaction(
        AccountTransaction::DeployAccount(deploy_account),
    ))
}

/// Maps starknet-core transactions to Blockifier-compatible types.
pub async fn starknet_rs_to_blockifier(
    sn_core_tx: &starknet::core::types::Transaction,
    trace: &TransactionTraceWithHash,
    gas_prices: &GasPrices,
    client: &RpcClient,
    block_number: u64,
) -> Result<blockifier::transaction::transaction_execution::Transaction, ToBlockifierError> {
    let blockifier_tx = match sn_core_tx {
        Transaction::Invoke(tx) => match tx {
            InvokeTransaction::V0(_) => unimplemented!("starknet_rs_to_blockifier with InvokeTransaction::V0"),
            InvokeTransaction::V1(tx) => invoke_v1_to_blockifier(tx)?,
            InvokeTransaction::V3(tx) => invoke_v3_to_blockifier(tx)?,
        },
        Transaction::Declare(tx) => match tx {
            DeclareTransaction::V0(_) => unimplemented!("starknet_rs_to_blockifier with DeclareTransaction::V0"),
            DeclareTransaction::V1(tx) => declare_v1_to_blockifier(tx, client, block_number).await?,
            DeclareTransaction::V2(tx) => declare_v2_to_blockifier(tx, client, block_number).await?,
            DeclareTransaction::V3(tx) => declare_v3_to_blockifier(tx, client, block_number).await?,
        },
        Transaction::L1Handler(tx) => l1_handler_to_blockifier(tx, trace, gas_prices)?,
<<<<<<< HEAD
        Transaction::DeployAccount(tx) => match tx {
            DeployAccountTransaction::V1(tx) => deploy_account_v1_to_blockifier(tx)?,
            DeployAccountTransaction::V3(tx) => deploy_account_v3_to_blockifier(tx)?,
        },
        Transaction::Declare(_tx) => {
            unimplemented!("starknet_rs_tx_to_blockifier() with Declare txn");
=======
        Transaction::DeployAccount(_tx) => {
            unimplemented!("starknet_rs_tx_to_blockifier() with Deploy txn");
>>>>>>> 4f07ebad
        }
        _ => unimplemented!(),
    };

    Ok(blockifier_tx)
}<|MERGE_RESOLUTION|>--- conflicted
+++ resolved
@@ -7,20 +7,13 @@
 use blockifier::transaction::errors::TransactionExecutionError;
 use rpc_client::RpcClient;
 use starknet::core::types::{
-<<<<<<< HEAD
+    BlockId, DeclareTransaction, DeclareTransactionV1, DeclareTransactionV2, DeclareTransactionV3,
     DeployAccountTransaction, DeployAccountTransactionV1, DeployAccountTransactionV3, Felt, InvokeTransaction,
     InvokeTransactionV1, InvokeTransactionV3, L1HandlerTransaction, ResourceBoundsMapping, Transaction,
     TransactionTrace, TransactionTraceWithHash,
 };
+use starknet::providers::{Provider, ProviderError};
 use starknet_api::core::{calculate_contract_address, ContractAddress, PatriciaKey};
-=======
-    BlockId, DeclareTransaction, DeclareTransactionV1, DeclareTransactionV2, DeclareTransactionV3, Felt,
-    InvokeTransaction, InvokeTransactionV1, InvokeTransactionV3, L1HandlerTransaction, ResourceBoundsMapping,
-    Transaction, TransactionTrace, TransactionTraceWithHash,
-};
-use starknet::providers::{Provider, ProviderError};
-use starknet_api::core::PatriciaKey;
->>>>>>> 4f07ebad
 use starknet_api::transaction::{Fee, TransactionHash};
 use starknet_api::StarknetApiError;
 use starknet_os_types::deprecated_compiled_class::GenericDeprecatedCompiledClass;
@@ -368,19 +361,14 @@
             DeclareTransaction::V3(tx) => declare_v3_to_blockifier(tx, client, block_number).await?,
         },
         Transaction::L1Handler(tx) => l1_handler_to_blockifier(tx, trace, gas_prices)?,
-<<<<<<< HEAD
         Transaction::DeployAccount(tx) => match tx {
             DeployAccountTransaction::V1(tx) => deploy_account_v1_to_blockifier(tx)?,
             DeployAccountTransaction::V3(tx) => deploy_account_v3_to_blockifier(tx)?,
         },
-        Transaction::Declare(_tx) => {
-            unimplemented!("starknet_rs_tx_to_blockifier() with Declare txn");
-=======
-        Transaction::DeployAccount(_tx) => {
-            unimplemented!("starknet_rs_tx_to_blockifier() with Deploy txn");
->>>>>>> 4f07ebad
+
+        Transaction::Deploy(_) => {
+            unimplemented!("we do not plan to support deprecated deploy txs, only deploy_account")
         }
-        _ => unimplemented!(),
     };
 
     Ok(blockifier_tx)
