--- conflicted
+++ resolved
@@ -419,22 +419,6 @@
     let output_filename = format!("cairo_pie_blocks_{}.zip", blocks[0]);
 
     // Load versioned constants from file if provided
-<<<<<<< HEAD
-    let versioned_constants = if let Some(path) = &args.versioned_constants_path {
-        debug!("Loading versioned constants from: {}", path);
-        match VersionedConstants::from_path(Path::new(path)) {
-            Ok(constants) => {
-                debug!("Successfully loaded versioned constants from file");
-                Some(constants)
-            }
-            Err(e) => {
-                warn!("Failed to load versioned constants from {}: {:?}, will auto-detect from block", path, e);
-                None
-            }
-        }
-    } else {
-        None
-=======
     // Note: Non-fatal error handling - if loading fails, we fall back to auto-detection
     let versioned_constants = match load_versioned_constants(args.versioned_constants_path.as_deref()) {
         Ok(Some(constants)) => Some(constants),
@@ -443,7 +427,6 @@
             warn!("Failed to load versioned constants: {}, will auto-detect from block", e);
             None
         }
->>>>>>> 7fc92324
     };
 
     let input = PieGenerationInput {
