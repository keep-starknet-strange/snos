use std::rc::Rc;

use blockifier::execution::execution_utils::ReadOnlySegments;
use cairo_vm::types::relocatable::{MaybeRelocatable, Relocatable};
use cairo_vm::vm::errors::hint_errors::HintError;
use cairo_vm::vm::vm_core::VirtualMachine;
use cairo_vm::Felt252;
use tokio::sync::RwLock;

use super::helper::ExecutionHelperWrapper;
use crate::cairo_types::new_syscalls;
use crate::execution::constants::{
    BLOCK_HASH_CONTRACT_ADDRESS, CALL_CONTRACT_GAS_COST, DEPLOY_GAS_COST, EMIT_EVENT_GAS_COST, GET_BLOCK_HASH_GAS_COST,
    GET_EXECUTION_INFO_GAS_COST, LIBRARY_CALL_GAS_COST, REPLACE_CLASS_GAS_COST, SEND_MESSAGE_TO_L1_GAS_COST,
    STORAGE_READ_GAS_COST, STORAGE_WRITE_GAS_COST,
};
use crate::execution::syscall_handler_utils::{
    felt_from_ptr, run_handler, write_felt, write_maybe_relocatable, write_segment, EmptyRequest, EmptyResponse,
    ReadOnlySegment, SyscallExecutionError, SyscallHandler, SyscallResult, SyscallSelector, WriteResponseResult,
};
use crate::utils::felt_api2vm;

/// DeprecatedSyscallHandler implementation for execution of system calls in the StarkNet OS
#[derive(Debug)]
pub struct OsSyscallHandler {
    pub exec_wrapper: ExecutionHelperWrapper,
    pub syscall_ptr: Option<Relocatable>,
    pub segments: ReadOnlySegments,
}

/// OsSyscallHandler is wrapped in Rc<RefCell<_>> in order
/// to clone the reference when entering and exiting vm scopes
#[derive(Clone, Debug)]
pub struct OsSyscallHandlerWrapper {
    pub syscall_handler: Rc<RwLock<OsSyscallHandler>>,
}

impl OsSyscallHandlerWrapper {
    pub fn new(exec_wrapper: ExecutionHelperWrapper) -> Self {
        Self {
            syscall_handler: Rc::new(RwLock::new(OsSyscallHandler {
                exec_wrapper,
                syscall_ptr: None,
                segments: ReadOnlySegments::default(),
            })),
        }
    }
    pub async fn set_syscall_ptr(&self, syscall_ptr: Relocatable) {
        let mut syscall_handler = self.syscall_handler.write().await;
        syscall_handler.syscall_ptr = Some(syscall_ptr);
    }

    pub async fn syscall_ptr(&self) -> Option<Relocatable> {
        let syscall_handler = self.syscall_handler.read().await;
        syscall_handler.syscall_ptr
    }

    pub async fn validate_and_discard_syscall_ptr(&self, syscall_ptr_end: Relocatable) -> Result<(), HintError> {
        let mut syscall_handler = self.syscall_handler.write().await;
        let syscall_ptr = syscall_handler.syscall_ptr.ok_or(HintError::CustomHint(Box::from("syscall_ptr is None")))?;
        assert_eq!(syscall_ptr, syscall_ptr_end, "Bad syscall_ptr_end.");
        syscall_handler.syscall_ptr = None;
        Ok(())
    }

    pub async fn execute_syscall(&self, vm: &mut VirtualMachine, syscall_ptr: Relocatable) -> Result<(), HintError> {
        let mut syscall_handler = self.syscall_handler.write().await;
        let ptr = &mut syscall_handler.syscall_ptr.ok_or(HintError::CustomHint(Box::from("syscall_ptr is None")))?;

        assert_eq!(*ptr, syscall_ptr);

        let selector = SyscallSelector::try_from(felt_from_ptr(vm, ptr)?)?;

        let ehw = &mut syscall_handler.exec_wrapper;

        match selector {
            SyscallSelector::CallContract => {
                run_handler::<CallContractHandler>(ptr, vm, ehw, CALL_CONTRACT_GAS_COST).await
            }
            SyscallSelector::Deploy => run_handler::<DeployHandler>(ptr, vm, ehw, DEPLOY_GAS_COST).await,
            SyscallSelector::EmitEvent => run_handler::<EmitEventHandler>(ptr, vm, ehw, EMIT_EVENT_GAS_COST).await,
            SyscallSelector::GetBlockHash => {
                run_handler::<GetBlockHashHandler>(ptr, vm, ehw, GET_BLOCK_HASH_GAS_COST).await
            }
            SyscallSelector::LibraryCall => {
                run_handler::<LibraryCallHandler>(ptr, vm, ehw, LIBRARY_CALL_GAS_COST).await
            }
            SyscallSelector::GetExecutionInfo => {
                run_handler::<GetExecutionInfoHandler>(ptr, vm, ehw, GET_EXECUTION_INFO_GAS_COST).await
            }
            SyscallSelector::StorageRead => {
                run_handler::<StorageReadHandler>(ptr, vm, ehw, STORAGE_READ_GAS_COST).await
            }
            SyscallSelector::StorageWrite => {
                run_handler::<StorageWriteHandler>(ptr, vm, ehw, STORAGE_WRITE_GAS_COST).await
            }
            SyscallSelector::SendMessageToL1 => {
                run_handler::<SendMessageToL1Handler>(ptr, vm, ehw, SEND_MESSAGE_TO_L1_GAS_COST).await
            }
<<<<<<< HEAD
            SyscallSelector::LibraryCallL1Handler => {
                run_handler::<LibraryCallHandler>(ptr, vm, ehw, LIBRARY_CALL_GAS_COST).await
=======
            SyscallSelector::ReplaceClass => {
                run_handler::<ReplaceClassHandler>(ptr, vm, ehw, REPLACE_CLASS_GAS_COST).await
>>>>>>> f508c3e1
            }
            _ => Err(HintError::CustomHint(format!("Unknown syscall selector: {:?}", selector).into())),
        }?;

        syscall_handler.syscall_ptr = Some(*ptr);

        Ok(())
    }
}
struct CallContractHandler;

impl SyscallHandler for CallContractHandler {
    type Request = EmptyRequest;
    type Response = ReadOnlySegment;

    fn read_request(_vm: &VirtualMachine, ptr: &mut Relocatable) -> SyscallResult<EmptyRequest> {
        *ptr = (*ptr + new_syscalls::CallContractRequest::cairo_size())?;
        Ok(EmptyRequest)
    }

    async fn execute(
        _request: EmptyRequest,
        vm: &mut VirtualMachine,
        exec_wrapper: &mut ExecutionHelperWrapper,
        remaining_gas: &mut u64,
    ) -> SyscallResult<ReadOnlySegment> {
        let mut eh_ref = exec_wrapper.execution_helper.write().await;
        let result_iter = &mut eh_ref.result_iter;
        let result = result_iter
            .next()
            .ok_or(SyscallExecutionError::InternalError(Box::from("No result left in the result iterator.")))?;

        *remaining_gas -= result.gas_consumed;

        let retdata = result.retdata.0.iter().map(|sf| felt_api2vm(*sf)).collect();

        if result.failed {
            return Err(SyscallExecutionError::SyscallError { error_data: retdata });
        }

        let start_ptr = vm.add_temporary_segment();
        vm.load_data(start_ptr, &retdata.iter().map(MaybeRelocatable::from).collect())?;
        Ok(ReadOnlySegment { start_ptr, length: retdata.len() })
    }

    fn write_response(
        response: ReadOnlySegment,
        vm: &mut VirtualMachine,
        ptr: &mut Relocatable,
    ) -> WriteResponseResult {
        write_segment(vm, ptr, response)
    }
}

pub struct DeployHandler;

pub struct DeployResponse {
    pub contract_address: Felt252,
    pub constructor_retdata: ReadOnlySegment,
}

impl SyscallHandler for DeployHandler {
    type Request = EmptyRequest;
    type Response = DeployResponse;

    fn read_request(_vm: &VirtualMachine, ptr: &mut Relocatable) -> SyscallResult<Self::Request> {
        *ptr = (*ptr + new_syscalls::DeployRequest::cairo_size())?;
        Ok(EmptyRequest)
    }

    async fn execute(
        _request: Self::Request,
        vm: &mut VirtualMachine,
        exec_wrapper: &mut ExecutionHelperWrapper,
        remaining_gas: &mut u64,
    ) -> SyscallResult<Self::Response> {
        let mut execution_helper = exec_wrapper.execution_helper.write().await;

        let result = execution_helper
            .result_iter
            .next()
            .ok_or(SyscallExecutionError::InternalError(Box::from("No result left in the result iterator.")))?;

        *remaining_gas -= result.gas_consumed;

        let retdata = result.retdata.0.iter().map(|sf| felt_api2vm(*sf)).collect();

        if result.failed {
            return Err(SyscallExecutionError::SyscallError { error_data: retdata });
        }

        let start_ptr = vm.add_temporary_segment();
        vm.load_data(start_ptr, &retdata.iter().map(MaybeRelocatable::from).collect())?;

        let constructor_retdata = ReadOnlySegment { start_ptr, length: retdata.len() };

        let contract_address = execution_helper.deployed_contracts_iter.next().ok_or(HintError::SyscallError(
            "No more deployed contracts available to replay".to_string().into_boxed_str(),
        ))?;

        Ok(DeployResponse { contract_address, constructor_retdata })
    }

    fn write_response(response: Self::Response, vm: &mut VirtualMachine, ptr: &mut Relocatable) -> WriteResponseResult {
        write_felt(vm, ptr, response.contract_address)?;
        write_segment(vm, ptr, response.constructor_retdata)?;
        Ok(())
    }
}

pub struct EmitEventHandler;

impl SyscallHandler for EmitEventHandler {
    type Request = EmptyRequest;
    type Response = EmptyResponse;

    fn read_request(_vm: &VirtualMachine, ptr: &mut Relocatable) -> SyscallResult<Self::Request> {
        *ptr = (*ptr + new_syscalls::EmitEventRequest::cairo_size())?;
        Ok(EmptyRequest)
    }

    async fn execute(
        _request: Self::Request,
        _vm: &mut VirtualMachine,
        _exec_wrapper: &mut ExecutionHelperWrapper,
        _remaining_gas: &mut u64,
    ) -> SyscallResult<Self::Response> {
        Ok(crate::execution::syscall_handler_utils::EmptyResponse {})
    }

    fn write_response(
        _response: Self::Response,
        _vm: &mut VirtualMachine,
        _ptr: &mut Relocatable,
    ) -> WriteResponseResult {
        Ok(())
    }
}

pub struct GetBlockHashHandler;

pub struct GetBlockHashRequest {
    pub block_number: Felt252,
}
pub struct GetBlockHashResponse {
    pub block_hash: Felt252,
}

impl SyscallHandler for GetBlockHashHandler {
    type Request = GetBlockHashRequest;
    type Response = GetBlockHashResponse;

    fn read_request(vm: &VirtualMachine, ptr: &mut Relocatable) -> SyscallResult<GetBlockHashRequest> {
        let block_number = vm.get_integer(*ptr)?.into_owned();
        *ptr = (*ptr + new_syscalls::GetBlockHashRequest::cairo_size())?;
        Ok(GetBlockHashRequest { block_number })
    }

    async fn execute(
        request: GetBlockHashRequest,
        _vm: &mut VirtualMachine,
        exec_wrapper: &mut ExecutionHelperWrapper,
        _remaining_gas: &mut u64,
    ) -> SyscallResult<Self::Response> {
        // # The syscall handler should not directly read from the storage during the execution of
        // # transactions because the order in which reads and writes occur is not strictly linear.
        // # However, for the "block hash contract," this rule does not apply. This contract is updated
        // # only at the start of each block before other transactions are executed.
        let block_hash = exec_wrapper
            .read_storage_for_address(Felt252::from(BLOCK_HASH_CONTRACT_ADDRESS), request.block_number)
            .await?;
        Ok(GetBlockHashResponse { block_hash })
    }

    fn write_response(response: Self::Response, vm: &mut VirtualMachine, ptr: &mut Relocatable) -> WriteResponseResult {
        write_felt(vm, ptr, response.block_hash)?;
        Ok(())
    }
}

pub struct GetExecutionInfoHandler;

#[derive(Debug, Eq, PartialEq)]
pub struct GetExecutionInfoResponse {
    pub execution_info_ptr: Relocatable,
}

impl SyscallHandler for GetExecutionInfoHandler {
    type Request = EmptyRequest;
    type Response = GetExecutionInfoResponse;

    fn read_request(_vm: &VirtualMachine, _ptr: &mut Relocatable) -> SyscallResult<Self::Request> {
        Ok(EmptyRequest)
    }

    async fn execute(
        _request: Self::Request,
        _vm: &mut VirtualMachine,
        exec_wrapper: &mut ExecutionHelperWrapper,
        _remaining_gas: &mut u64,
    ) -> SyscallResult<Self::Response> {
        let eh_ref = exec_wrapper.execution_helper.read().await;
        let execution_info_ptr = eh_ref.call_execution_info_ptr.unwrap();
        Ok(GetExecutionInfoResponse { execution_info_ptr })
    }

    fn write_response(response: Self::Response, vm: &mut VirtualMachine, ptr: &mut Relocatable) -> WriteResponseResult {
        write_maybe_relocatable(vm, ptr, response.execution_info_ptr)?;
        Ok(())
    }
}

struct LibraryCallHandler;

impl SyscallHandler for LibraryCallHandler {
    type Request = EmptyRequest;
    type Response = ReadOnlySegment;

    fn read_request(_vm: &VirtualMachine, ptr: &mut Relocatable) -> SyscallResult<Self::Request> {
        *ptr = (*ptr + new_syscalls::LibraryCallRequest::cairo_size())?;
        Ok(EmptyRequest)
    }

    async fn execute(
        _request: Self::Request,
        vm: &mut VirtualMachine,
        exec_wrapper: &mut ExecutionHelperWrapper,
        remaining_gas: &mut u64,
    ) -> SyscallResult<Self::Response> {
        let mut eh_ref = exec_wrapper.execution_helper.write().await;
        let result_iter = &mut eh_ref.result_iter;
        let result = result_iter
            .next()
            .ok_or(SyscallExecutionError::InternalError(Box::from("No result left in the result iterator.")))?;

        *remaining_gas -= result.gas_consumed;

        let retdata = result.retdata.0.iter().map(|sf| felt_api2vm(*sf)).collect();

        if result.failed {
            return Err(SyscallExecutionError::SyscallError { error_data: retdata });
        }

        let start_ptr = vm.add_temporary_segment();
        vm.load_data(start_ptr, &retdata.iter().map(MaybeRelocatable::from).collect())?;
        Ok(ReadOnlySegment { start_ptr, length: retdata.len() })
    }

    fn write_response(response: Self::Response, vm: &mut VirtualMachine, ptr: &mut Relocatable) -> WriteResponseResult {
        write_segment(vm, ptr, response)
    }
}

<<<<<<< HEAD
// TODO: ReplaceClass syscall.
//
// #[derive(Debug, Eq, PartialEq)]
// pub struct ReplaceClassRequest {
//     pub class_hash: ClassHash,
// }
//
// impl SyscallRequest for ReplaceClassRequest {
//     fn read(vm: &VirtualMachine, ptr: &mut Relocatable) -> SyscallResult<ReplaceClassRequest> {
//         let class_hash = ClassHash(stark_felt_from_ptr(vm, ptr)?);
//
//         Ok(ReplaceClassRequest { class_hash })
//     }
// }
//
// pub type ReplaceClassResponse = EmptyResponse;
//
// pub fn replace_class(
//     request: ReplaceClassRequest,
//     _vm: &mut VirtualMachine,
//     syscall_handler: &mut SyscallHintProcessor<'_>,
//     _remaining_gas: &mut u64,
// ) -> SyscallResult<ReplaceClassResponse> {
// }
=======
// TODO: LibraryCallL1Handler syscall.
// pub fn library_call_l1_handler(
//     request: LibraryCallRequest,
//     vm: &mut VirtualMachine,
//     syscall_handler: &mut SyscallHintProcessor<'_>,
//     remaining_gas: &mut u64,
// ) -> SyscallResult<LibraryCallResponse> {
//     let call_to_external = false;
//     let retdata_segment = execute_library_call(
//         syscall_handler,
//         vm,
//         request.class_hash,
//         call_to_external,
//         request.function_selector,
//         request.calldata,
//         remaining_gas,
//     )?;
//
//     Ok(LibraryCallResponse { segment: retdata_segment })
// }

#[derive(Debug, Eq, PartialEq)]
pub struct ReplaceClassHandler;

impl SyscallHandler for ReplaceClassHandler {
    type Request = EmptyRequest;
    type Response = EmptyResponse;
    fn read_request(_vm: &VirtualMachine, ptr: &mut Relocatable) -> SyscallResult<Self::Request> {
        *ptr = (*ptr + new_syscalls::ReplaceClassRequest::cairo_size())?;
        Ok(EmptyRequest)
    }

    async fn execute(
        _request: Self::Request,
        _vm: &mut VirtualMachine,
        _exec_wrapper: &mut ExecutionHelperWrapper,
        _remaining_gas: &mut u64,
    ) -> SyscallResult<Self::Response> {
        Ok(crate::execution::syscall_handler_utils::EmptyResponse {})
    }

    fn write_response(
        _response: Self::Response,
        _vm: &mut VirtualMachine,
        _ptr: &mut Relocatable,
    ) -> WriteResponseResult {
        Ok(())
    }
}
>>>>>>> f508c3e1

struct SendMessageToL1Handler;

impl SyscallHandler for SendMessageToL1Handler {
    type Request = EmptyRequest;
    type Response = EmptyResponse;

    fn read_request(_vm: &VirtualMachine, ptr: &mut Relocatable) -> SyscallResult<Self::Request> {
        *ptr = (*ptr + new_syscalls::SendMessageToL1Request::cairo_size())?;
        Ok(EmptyRequest)
    }

    async fn execute(
        _request: Self::Request,
        _vm: &mut VirtualMachine,
        _exec_wrapper: &mut ExecutionHelperWrapper,
        _remaining_gas: &mut u64,
    ) -> SyscallResult<Self::Response> {
        Ok(crate::execution::syscall_handler_utils::EmptyResponse {})
    }

    fn write_response(
        _response: Self::Response,
        _vm: &mut VirtualMachine,
        _ptr: &mut Relocatable,
    ) -> WriteResponseResult {
        Ok(())
    }
}

pub struct StorageReadHandler;
pub struct StorageReadResponse {
    pub value: Felt252,
}

impl SyscallHandler for StorageReadHandler {
    type Request = EmptyRequest;
    type Response = StorageReadResponse;

    fn read_request(vm: &VirtualMachine, ptr: &mut Relocatable) -> SyscallResult<EmptyRequest> {
        let address_domain = vm.get_integer(*ptr)?.into_owned();
        if address_domain != Felt252::ZERO {
            return Err(SyscallExecutionError::InvalidAddressDomain { address_domain });
        }
        *ptr = (*ptr + new_syscalls::StorageReadRequest::cairo_size())?;
        Ok(EmptyRequest)
    }
    async fn execute(
        _request: EmptyRequest,
        _vm: &mut VirtualMachine,
        exec_wrapper: &mut ExecutionHelperWrapper,
        _remaining_gas: &mut u64,
    ) -> SyscallResult<StorageReadResponse> {
        let mut eh_ref = exec_wrapper.execution_helper.write().await;

        let value = eh_ref.execute_code_read_iter.next().ok_or(HintError::SyscallError(
            "n: No more storage reads available to replay".to_string().into_boxed_str(),
        ))?;
        Ok(StorageReadResponse { value })
    }
    fn write_response(
        response: StorageReadResponse,
        vm: &mut VirtualMachine,
        ptr: &mut Relocatable,
    ) -> WriteResponseResult {
        write_felt(vm, ptr, response.value)?;
        Ok(())
    }
}

pub struct StorageWriteHandler;
impl SyscallHandler for StorageWriteHandler {
    type Request = EmptyRequest;
    type Response = EmptyResponse;

    fn read_request(vm: &VirtualMachine, ptr: &mut Relocatable) -> SyscallResult<EmptyRequest> {
        let address_domain = vm.get_integer(*ptr)?.into_owned();
        if address_domain != Felt252::ZERO {
            return Err(SyscallExecutionError::InvalidAddressDomain { address_domain });
        }
        *ptr = (*ptr + new_syscalls::StorageWriteRequest::cairo_size())?;
        Ok(EmptyRequest)
    }
    async fn execute(
        _request: EmptyRequest,
        _vm: &mut VirtualMachine,
        _exec_wrapper: &mut ExecutionHelperWrapper,
        _remaining_gas: &mut u64,
    ) -> SyscallResult<EmptyResponse> {
        Ok(EmptyResponse {})
    }
    fn write_response(
        _response: Self::Response,
        _vm: &mut VirtualMachine,
        _ptr: &mut Relocatable,
    ) -> WriteResponseResult {
        Ok(())
    }
}

// TODO: Keccak syscall.
// #[derive(Debug, Eq, PartialEq)]
// pub struct KeccakRequest {
//     pub input_start: Relocatable,
//     pub input_end: Relocatable,
// }
//
// impl SyscallRequest for KeccakRequest {
//     fn read(vm: &VirtualMachine, ptr: &mut Relocatable) -> SyscallResult<KeccakRequest> {
//         let input_start = vm.get_relocatable(*ptr)?;
//         *ptr = (*ptr + 1)?;
//         let input_end = vm.get_relocatable(*ptr)?;
//         *ptr = (*ptr + 1)?;
//         Ok(KeccakRequest { input_start, input_end })
//     }
// }
//
// #[derive(Debug, Eq, PartialEq)]
// pub struct KeccakResponse {
//     pub result_low: Felt252,
//     pub result_high: Felt252,
// }
//
// impl SyscallResponse for KeccakResponse {
//     fn write(self, vm: &mut VirtualMachine, ptr: &mut Relocatable) -> WriteResponseResult {
//         write_felt(vm, ptr, self.result_low)?;
//         write_felt(vm, ptr, self.result_high)?;
//         Ok(())
//     }
// }
//
// pub fn keccak(
//     request: KeccakRequest,
//     vm: &mut VirtualMachine,
//     syscall_handler: &mut SyscallHintProcessor<'_>,
//     remaining_gas: &mut u64,
// ) -> SyscallResult<KeccakResponse> {
// }

// TODO: SecpAdd syscall.
// #[derive(Debug, Eq, PartialEq)]
// pub struct SecpAddRequest {
//     pub lhs_id: Felt252,
//     pub rhs_id: Felt252,
// }
//
// impl SyscallRequest for SecpAddRequest {
//     fn read(vm: &VirtualMachine, ptr: &mut Relocatable) ->
// blockifier::execution::syscalls::SyscallResult<SecpAddRequest> {         Ok(SecpAddRequest {
// lhs_id: felt_from_ptr(vm, ptr)?, rhs_id: felt_from_ptr(vm, ptr)? })     }
// }
//
// type SecpAddResponse = SecpOpRespone;
//
// pub fn secp256k1_add(
//     request: SecpAddRequest,
//     _vm: &mut VirtualMachine,
//     syscall_handler: &mut SyscallHintProcessor<'_>,
//     _remaining_gas: &mut u64,
// ) -> blockifier::execution::syscalls::SyscallResult<SecpOpRespone> {
//     syscall_handler.secp256k1_hint_processor.secp_add(request)
// }
//
// pub fn secp256r1_add(
//     request: SecpAddRequest,
//     _vm: &mut VirtualMachine,
//     syscall_handler: &mut SyscallHintProcessor<'_>,
//     _remaining_gas: &mut u64,
// ) -> blockifier::execution::syscalls::SyscallResult<SecpOpRespone> {
//     syscall_handler.secp256r1_hint_processor.secp_add(request)
// }

// TODO: SecpGetPointFromXRequest syscall.
// #[derive(Debug, Eq, PartialEq)]
// pub struct SecpGetPointFromXRequest {
//     x: BigUint,
//     // The parity of the y coordinate, assuming a point with the given x coordinate exists.
//     // True means the y coordinate is odd.
//     y_parity: bool,
// }
//
// impl SyscallRequest for SecpGetPointFromXRequest {
//     fn read(vm: &VirtualMachine, ptr: &mut Relocatable) ->
// blockifier::execution::syscalls::SyscallResult<SecpGetPointFromXRequest> {         let x =
// SierraU256::from_memory(vm, ptr)?.to_biguint();
//
//         let y_parity = felt_to_bool(stark_felt_from_ptr(vm, ptr)?, "Invalid y parity")?;
//         Ok(SecpGetPointFromXRequest { x, y_parity })
//     }
// }
//
// type SecpGetPointFromXResponse = SecpOptionalEcPointResponse;
//
// pub fn secp256k1_get_point_from_x(
//     request: SecpGetPointFromXRequest,
//     _vm: &mut VirtualMachine,
//     syscall_handler: &mut SyscallHintProcessor<'_>,
//     _remaining_gas: &mut u64,
// ) -> blockifier::execution::syscalls::SyscallResult<SecpGetPointFromXResponse> {
//     syscall_handler.secp256k1_hint_processor.secp_get_point_from_x(request)
// }
//
// pub fn secp256r1_get_point_from_x(
//     request: SecpGetPointFromXRequest,
//     _vm: &mut VirtualMachine,
//     syscall_handler: &mut SyscallHintProcessor<'_>,
//     _remaining_gas: &mut u64,
// ) -> blockifier::execution::syscalls::SyscallResult<SecpGetPointFromXResponse> {
//     syscall_handler.secp256r1_hint_processor.secp_get_point_from_x(request)
// }

// TODO: SecpGetXy syscall.
// #[derive(Debug, Eq, PartialEq)]
// pub struct SecpGetXyRequest {
//     pub ec_point_id: Felt252,
// }
//
// impl SyscallRequest for SecpGetXyRequest {
//     fn read(vm: &VirtualMachine, ptr: &mut Relocatable) ->
// blockifier::execution::syscalls::SyscallResult<SecpGetXyRequest> {         Ok(SecpGetXyRequest {
// ec_point_id: felt_from_ptr(vm, ptr)? })     }
// }
//
// type SecpGetXyResponse = EcPointCoordinates;
//
// impl SyscallResponse for SecpGetXyResponse {
//     fn write(self, vm: &mut VirtualMachine, ptr: &mut Relocatable) ->
// blockifier::execution::syscalls::WriteResponseResult {         write_u256(vm, ptr, self.x)?;
//         write_u256(vm, ptr, self.y)?;
//         Ok(())
//     }
// }
//
// pub fn secp256k1_get_xy(
//     request: SecpGetXyRequest,
//     _vm: &mut VirtualMachine,
//     syscall_handler: &mut SyscallHintProcessor<'_>,
//     _remaining_gas: &mut u64,
// ) -> blockifier::execution::syscalls::SyscallResult<SecpGetXyResponse> {
// }
//
// pub fn secp256r1_get_xy(
//     request: SecpGetXyRequest,
//     _vm: &mut VirtualMachine,
//     syscall_handler: &mut SyscallHintProcessor<'_>,
//     _remaining_gas: &mut u64,
// ) -> blockifier::execution::syscalls::SyscallResult<SecpGetXyResponse> {
// }

// TODO: SecpMul syscall.
// #[derive(Debug, Eq, PartialEq)]
// pub struct SecpMulRequest {
//     pub ec_point_id: Felt252,
//     pub multiplier: BigUint,
// }
//
// impl blockifier::execution::syscalls::SyscallRequest for SecpMulRequest {
//     fn read(vm: &VirtualMachine, ptr: &mut Relocatable) ->
// blockifier::execution::syscalls::SyscallResult<SecpMulRequest> {         let ec_point_id =
// felt_from_ptr(vm, ptr)?;         let multiplier = SierraU256::from_memory(vm, ptr)?.to_biguint();
//         Ok(SecpMulRequest { ec_point_id, multiplier })
//     }
// }
//
// type SecpMulResponse = SecpOpRespone;
//
// pub fn secp256k1_mul(
//     request: SecpMulRequest,
//     _vm: &mut VirtualMachine,
//     syscall_handler: &mut SyscallHintProcessor<'_>,
//     _remaining_gas: &mut u64,
// ) -> blockifier::execution::syscalls::SyscallResult<SecpMulResponse> {
// }
//
// pub fn secp256r1_mul(
//     request: SecpMulRequest,
//     _vm: &mut VirtualMachine,
//     syscall_handler: &mut SyscallHintProcessor<'_>,
//     _remaining_gas: &mut u64,
// ) -> blockifier::execution::syscalls::SyscallResult<SecpMulResponse> {
// }

// TODO: SecpNew syscall.
// type SecpNewRequest = EcPointCoordinates;
//
// impl blockifier::execution::syscalls::SyscallRequest for SecpNewRequest {
//     fn read(vm: &VirtualMachine, ptr: &mut Relocatable) ->
// blockifier::execution::syscalls::SyscallResult<SecpNewRequest> {         let x =
// SierraU256::from_memory(vm, ptr)?.to_biguint();         let y = SierraU256::from_memory(vm,
// ptr)?.to_biguint();         Ok(SecpNewRequest { x, y })
//     }
// }
//
// type SecpNewResponse = SecpOptionalEcPointResponse;
//
// pub fn secp256k1_new(
//     request: SecpNewRequest,
//     _vm: &mut VirtualMachine,
//     syscall_handler: &mut SyscallHintProcessor<'_>,
//     _remaining_gas: &mut u64,
// ) -> blockifier::execution::syscalls::SyscallResult<SecpNewResponse> {
// }
//
// type Secp256r1NewRequest = EcPointCoordinates;
// type Secp256r1NewResponse = SecpOptionalEcPointResponse;
//
// pub fn secp256r1_new(
//     request: Secp256r1NewRequest,
//     _vm: &mut VirtualMachine,
//     syscall_handler: &mut SyscallHintProcessor<'_>,
//     _remaining_gas: &mut u64,
// ) -> blockifier::execution::syscalls::SyscallResult<Secp256r1NewResponse> {
// }<|MERGE_RESOLUTION|>--- conflicted
+++ resolved
@@ -97,13 +97,11 @@
             SyscallSelector::SendMessageToL1 => {
                 run_handler::<SendMessageToL1Handler>(ptr, vm, ehw, SEND_MESSAGE_TO_L1_GAS_COST).await
             }
-<<<<<<< HEAD
+            SyscallSelector::ReplaceClass => {
+                run_handler::<ReplaceClassHandler>(ptr, vm, ehw, REPLACE_CLASS_GAS_COST).await
+            }
             SyscallSelector::LibraryCallL1Handler => {
                 run_handler::<LibraryCallHandler>(ptr, vm, ehw, LIBRARY_CALL_GAS_COST).await
-=======
-            SyscallSelector::ReplaceClass => {
-                run_handler::<ReplaceClassHandler>(ptr, vm, ehw, REPLACE_CLASS_GAS_COST).await
->>>>>>> f508c3e1
             }
             _ => Err(HintError::CustomHint(format!("Unknown syscall selector: {:?}", selector).into())),
         }?;
@@ -357,53 +355,6 @@
     }
 }
 
-<<<<<<< HEAD
-// TODO: ReplaceClass syscall.
-//
-// #[derive(Debug, Eq, PartialEq)]
-// pub struct ReplaceClassRequest {
-//     pub class_hash: ClassHash,
-// }
-//
-// impl SyscallRequest for ReplaceClassRequest {
-//     fn read(vm: &VirtualMachine, ptr: &mut Relocatable) -> SyscallResult<ReplaceClassRequest> {
-//         let class_hash = ClassHash(stark_felt_from_ptr(vm, ptr)?);
-//
-//         Ok(ReplaceClassRequest { class_hash })
-//     }
-// }
-//
-// pub type ReplaceClassResponse = EmptyResponse;
-//
-// pub fn replace_class(
-//     request: ReplaceClassRequest,
-//     _vm: &mut VirtualMachine,
-//     syscall_handler: &mut SyscallHintProcessor<'_>,
-//     _remaining_gas: &mut u64,
-// ) -> SyscallResult<ReplaceClassResponse> {
-// }
-=======
-// TODO: LibraryCallL1Handler syscall.
-// pub fn library_call_l1_handler(
-//     request: LibraryCallRequest,
-//     vm: &mut VirtualMachine,
-//     syscall_handler: &mut SyscallHintProcessor<'_>,
-//     remaining_gas: &mut u64,
-// ) -> SyscallResult<LibraryCallResponse> {
-//     let call_to_external = false;
-//     let retdata_segment = execute_library_call(
-//         syscall_handler,
-//         vm,
-//         request.class_hash,
-//         call_to_external,
-//         request.function_selector,
-//         request.calldata,
-//         remaining_gas,
-//     )?;
-//
-//     Ok(LibraryCallResponse { segment: retdata_segment })
-// }
-
 #[derive(Debug, Eq, PartialEq)]
 pub struct ReplaceClassHandler;
 
@@ -432,7 +383,6 @@
         Ok(())
     }
 }
->>>>>>> f508c3e1
 
 struct SendMessageToL1Handler;
 
