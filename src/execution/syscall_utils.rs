--- conflicted
+++ resolved
@@ -112,10 +112,7 @@
 }
 
 pub fn ignore_felt_array(ptr: &mut Relocatable) -> SyscallResult<()> {
-<<<<<<< HEAD
-=======
     // skip data start and end pointers, see `read_felt_array` function above.
->>>>>>> 573a965b
     *ptr = (*ptr + 2)?;
     Ok(())
 }
