use std::collections::HashMap;

<<<<<<< HEAD
use cairo_vm::hint_processor::builtin_hint_processor::dict_manager::Dictionary;
=======
>>>>>>> 78865420
use cairo_vm::hint_processor::builtin_hint_processor::hint_utils::{
    get_integer_from_var_name, get_ptr_from_var_name, insert_value_from_var_name,
};
use cairo_vm::hint_processor::hint_processor_definition::HintReference;
use cairo_vm::hint_processor::hint_processor_utils::felt_to_usize;
use cairo_vm::serde::deserialize_program::ApTracking;
use cairo_vm::types::exec_scope::ExecutionScopes;
<<<<<<< HEAD
use cairo_vm::types::relocatable::MaybeRelocatable;
=======
use cairo_vm::types::relocatable::Relocatable;
>>>>>>> 78865420
use cairo_vm::vm::errors::hint_errors::HintError;
use cairo_vm::vm::vm_core::VirtualMachine;
use cairo_vm::Felt252;
use indoc::indoc;

<<<<<<< HEAD
use crate::cairo_types::syscalls::{StorageRead, StorageReadRequest};
=======
use crate::cairo_types::entry_point::EntryPointReturnValues;
use crate::cairo_types::syscalls::{NewDeployResponse, NewSyscallContractResponse, SyscallContractResponse};
>>>>>>> 78865420
use crate::execution::deprecated_syscall_handler::DeprecatedOsSyscallHandlerWrapper;
use crate::execution::helper::ExecutionHelperWrapper;
use crate::execution::syscall_handler::OsSyscallHandlerWrapper;
use crate::hints::vars;

pub const CALL_CONTRACT: &str = "syscall_handler.call_contract(segments=segments, syscall_ptr=ids.syscall_ptr)";

pub fn call_contract(
    vm: &mut VirtualMachine,
    exec_scopes: &mut ExecutionScopes,
    ids_data: &HashMap<String, HintReference>,
    ap_tracking: &ApTracking,
    _constants: &HashMap<String, Felt252>,
) -> Result<(), HintError> {
    let syscall_handler = exec_scopes.get::<DeprecatedOsSyscallHandlerWrapper>("syscall_handler")?;
    let syscall_ptr = get_ptr_from_var_name("syscall_ptr", vm, ids_data, ap_tracking)?;

    syscall_handler.call_contract(syscall_ptr, vm)?;

    Ok(())
}

pub const DELEGATE_CALL: &str = "syscall_handler.delegate_call(segments=segments, syscall_ptr=ids.syscall_ptr)";

pub fn delegate_call(
    vm: &mut VirtualMachine,
    exec_scopes: &mut ExecutionScopes,
    ids_data: &HashMap<String, HintReference>,
    ap_tracking: &ApTracking,
    _constants: &HashMap<String, Felt252>,
) -> Result<(), HintError> {
    let syscall_handler = exec_scopes.get::<DeprecatedOsSyscallHandlerWrapper>("syscall_handler")?;
    let syscall_ptr = get_ptr_from_var_name("syscall_ptr", vm, ids_data, ap_tracking)?;

    syscall_handler.storage_write(syscall_ptr);

    Ok(())
}

pub const DELEGATE_L1_HANDLER: &str =
    "syscall_handler.delegate_l1_handler(segments=segments, syscall_ptr=ids.syscall_ptr)";

pub fn delegate_l1_handler(
    vm: &mut VirtualMachine,
    exec_scopes: &mut ExecutionScopes,
    ids_data: &HashMap<String, HintReference>,
    ap_tracking: &ApTracking,
    _constants: &HashMap<String, Felt252>,
) -> Result<(), HintError> {
    let syscall_handler = exec_scopes.get::<DeprecatedOsSyscallHandlerWrapper>("syscall_handler")?;
    let syscall_ptr = get_ptr_from_var_name("syscall_ptr", vm, ids_data, ap_tracking)?;

    syscall_handler.delegate_l1_handler(syscall_ptr);

    Ok(())
}

pub const DEPLOY: &str = "syscall_handler.deploy(segments=segments, syscall_ptr=ids.syscall_ptr)";

pub fn deploy(
    vm: &mut VirtualMachine,
    exec_scopes: &mut ExecutionScopes,
    ids_data: &HashMap<String, HintReference>,
    ap_tracking: &ApTracking,
    _constants: &HashMap<String, Felt252>,
) -> Result<(), HintError> {
    let syscall_handler = exec_scopes.get::<DeprecatedOsSyscallHandlerWrapper>("syscall_handler")?;
    let syscall_ptr = get_ptr_from_var_name("syscall_ptr", vm, ids_data, ap_tracking)?;

    syscall_handler.deploy(syscall_ptr);

    Ok(())
}

pub const EMIT_EVENT: &str = "syscall_handler.emit_event(segments=segments, syscall_ptr=ids.syscall_ptr)";

pub fn emit_event(
    vm: &mut VirtualMachine,
    exec_scopes: &mut ExecutionScopes,
    ids_data: &HashMap<String, HintReference>,
    ap_tracking: &ApTracking,
    _constants: &HashMap<String, Felt252>,
) -> Result<(), HintError> {
    let syscall_handler = exec_scopes.get::<DeprecatedOsSyscallHandlerWrapper>("syscall_handler")?;
    let syscall_ptr = get_ptr_from_var_name("syscall_ptr", vm, ids_data, ap_tracking)?;

    syscall_handler.emit_event(syscall_ptr);

    Ok(())
}

pub const GET_BLOCK_NUMBER: &str = "syscall_handler.get_block_number(segments=segments, syscall_ptr=ids.syscall_ptr)";

pub fn get_block_number(
    vm: &mut VirtualMachine,
    exec_scopes: &mut ExecutionScopes,
    ids_data: &HashMap<String, HintReference>,
    ap_tracking: &ApTracking,
    _constants: &HashMap<String, Felt252>,
) -> Result<(), HintError> {
    let syscall_handler = exec_scopes.get::<DeprecatedOsSyscallHandlerWrapper>("syscall_handler")?;
    let syscall_ptr = get_ptr_from_var_name("syscall_ptr", vm, ids_data, ap_tracking)?;

    syscall_handler.get_block_number(syscall_ptr);

    Ok(())
}

pub const GET_BLOCK_TIMESTAMP: &str =
    "syscall_handler.get_block_timestamp(segments=segments, syscall_ptr=ids.syscall_ptr)";

pub fn get_block_timestamp(
    vm: &mut VirtualMachine,
    exec_scopes: &mut ExecutionScopes,
    ids_data: &HashMap<String, HintReference>,
    ap_tracking: &ApTracking,
    _constants: &HashMap<String, Felt252>,
) -> Result<(), HintError> {
    let syscall_handler = exec_scopes.get::<DeprecatedOsSyscallHandlerWrapper>("syscall_handler")?;
    let syscall_ptr = get_ptr_from_var_name("syscall_ptr", vm, ids_data, ap_tracking)?;

    syscall_handler.get_block_timestamp(syscall_ptr);

    Ok(())
}

pub const GET_CALLER_ADDRESS: &str =
    "syscall_handler.get_caller_address(segments=segments, syscall_ptr=ids.syscall_ptr)";

pub fn get_caller_address(
    vm: &mut VirtualMachine,
    exec_scopes: &mut ExecutionScopes,
    ids_data: &HashMap<String, HintReference>,
    ap_tracking: &ApTracking,
    _constants: &HashMap<String, Felt252>,
) -> Result<(), HintError> {
    let syscall_handler = exec_scopes.get::<DeprecatedOsSyscallHandlerWrapper>("syscall_handler")?;
    let syscall_ptr = get_ptr_from_var_name("syscall_ptr", vm, ids_data, ap_tracking)?;

    syscall_handler.get_caller_address(syscall_ptr, vm);

    Ok(())
}

pub const GET_CONTRACT_ADDRESS: &str =
    "syscall_handler.get_contract_address(segments=segments, syscall_ptr=ids.syscall_ptr)";

pub fn get_contract_address(
    vm: &mut VirtualMachine,
    exec_scopes: &mut ExecutionScopes,
    ids_data: &HashMap<String, HintReference>,
    ap_tracking: &ApTracking,
    _constants: &HashMap<String, Felt252>,
) -> Result<(), HintError> {
    let syscall_handler = exec_scopes.get::<DeprecatedOsSyscallHandlerWrapper>("syscall_handler")?;
    let syscall_ptr = get_ptr_from_var_name("syscall_ptr", vm, ids_data, ap_tracking)?;

    syscall_handler.get_contract_address(syscall_ptr);

    Ok(())
}

pub const GET_SEQUENCER_ADDRESS: &str =
    "syscall_handler.get_sequencer_address(segments=segments, syscall_ptr=ids.syscall_ptr)";

pub fn get_sequencer_address(
    vm: &mut VirtualMachine,
    exec_scopes: &mut ExecutionScopes,
    ids_data: &HashMap<String, HintReference>,
    ap_tracking: &ApTracking,
    _constants: &HashMap<String, Felt252>,
) -> Result<(), HintError> {
    let syscall_handler = exec_scopes.get::<DeprecatedOsSyscallHandlerWrapper>("syscall_handler")?;
    let syscall_ptr = get_ptr_from_var_name("syscall_ptr", vm, ids_data, ap_tracking)?;

    syscall_handler.get_sequencer_address(syscall_ptr);

    Ok(())
}

pub const GET_TX_INFO: &str = "syscall_handler.get_tx_info(segments=segments, syscall_ptr=ids.syscall_ptr)";

pub fn get_tx_info(
    vm: &mut VirtualMachine,
    exec_scopes: &mut ExecutionScopes,
    ids_data: &HashMap<String, HintReference>,
    ap_tracking: &ApTracking,
    _constants: &HashMap<String, Felt252>,
) -> Result<(), HintError> {
    let syscall_handler = exec_scopes.get::<DeprecatedOsSyscallHandlerWrapper>("syscall_handler")?;
    let syscall_ptr = get_ptr_from_var_name("syscall_ptr", vm, ids_data, ap_tracking)?;

    syscall_handler.get_tx_info(syscall_ptr);

    Ok(())
}

pub const GET_TX_SIGNATURE: &str = "syscall_handler.get_tx_signature(segments=segments, syscall_ptr=ids.syscall_ptr)";

pub fn get_tx_signature(
    vm: &mut VirtualMachine,
    exec_scopes: &mut ExecutionScopes,
    ids_data: &HashMap<String, HintReference>,
    ap_tracking: &ApTracking,
    _constants: &HashMap<String, Felt252>,
) -> Result<(), HintError> {
    let syscall_handler = exec_scopes.get::<DeprecatedOsSyscallHandlerWrapper>("syscall_handler")?;
    let syscall_ptr = get_ptr_from_var_name("syscall_ptr", vm, ids_data, ap_tracking)?;

    syscall_handler.get_tx_signature(syscall_ptr);

    Ok(())
}

pub const LIBRARY: &str = "syscall_handler.library_call(segments=segments, syscall_ptr=ids.syscall_ptr)";

pub fn library_call(
    vm: &mut VirtualMachine,
    exec_scopes: &mut ExecutionScopes,
    ids_data: &HashMap<String, HintReference>,
    ap_tracking: &ApTracking,
    _constants: &HashMap<String, Felt252>,
) -> Result<(), HintError> {
    let syscall_handler = exec_scopes.get::<DeprecatedOsSyscallHandlerWrapper>("syscall_handler")?;
    let syscall_ptr = get_ptr_from_var_name("syscall_ptr", vm, ids_data, ap_tracking)?;

    syscall_handler.library_call(syscall_ptr);

    Ok(())
}

pub const LIBRARY_CALL_L1_HANDLER: &str =
    "syscall_handler.library_call_l1_handler(segments=segments, syscall_ptr=ids.syscall_ptr)";

pub fn library_call_l1_handler(
    vm: &mut VirtualMachine,
    exec_scopes: &mut ExecutionScopes,
    ids_data: &HashMap<String, HintReference>,
    ap_tracking: &ApTracking,
    _constants: &HashMap<String, Felt252>,
) -> Result<(), HintError> {
    let syscall_handler = exec_scopes.get::<DeprecatedOsSyscallHandlerWrapper>("syscall_handler")?;
    let syscall_ptr = get_ptr_from_var_name("syscall_ptr", vm, ids_data, ap_tracking)?;

    syscall_handler.library_call_l1_handler(syscall_ptr);

    Ok(())
}

pub const REPLACE_CLASS: &str = "syscall_handler.replace_class(segments=segments, syscall_ptr=ids.syscall_ptr)";

pub fn replace_class(
    vm: &mut VirtualMachine,
    exec_scopes: &mut ExecutionScopes,
    ids_data: &HashMap<String, HintReference>,
    ap_tracking: &ApTracking,
    _constants: &HashMap<String, Felt252>,
) -> Result<(), HintError> {
    let syscall_handler = exec_scopes.get::<DeprecatedOsSyscallHandlerWrapper>("syscall_handler")?;
    let syscall_ptr = get_ptr_from_var_name("syscall_ptr", vm, ids_data, ap_tracking)?;

    syscall_handler.replace_class(syscall_ptr);

    Ok(())
}

pub const SEND_MESSAGE_TO_L1: &str =
    "syscall_handler.send_message_to_l1(segments=segments, syscall_ptr=ids.syscall_ptr)";

pub fn send_message_to_l1(
    vm: &mut VirtualMachine,
    exec_scopes: &mut ExecutionScopes,
    ids_data: &HashMap<String, HintReference>,
    ap_tracking: &ApTracking,
    _constants: &HashMap<String, Felt252>,
) -> Result<(), HintError> {
    let syscall_handler = exec_scopes.get::<DeprecatedOsSyscallHandlerWrapper>("syscall_handler")?;
    let syscall_ptr = get_ptr_from_var_name("syscall_ptr", vm, ids_data, ap_tracking)?;

    syscall_handler.send_message_to_l1(syscall_ptr);

    Ok(())
}

pub const STORAGE_READ: &str = "syscall_handler.storage_read(segments=segments, syscall_ptr=ids.syscall_ptr)";

pub fn storage_read(
    vm: &mut VirtualMachine,
    exec_scopes: &mut ExecutionScopes,
    ids_data: &HashMap<String, HintReference>,
    ap_tracking: &ApTracking,
    _constants: &HashMap<String, Felt252>,
) -> Result<(), HintError> {
    let syscall_handler = exec_scopes.get::<DeprecatedOsSyscallHandlerWrapper>("syscall_handler")?;
    let syscall_ptr = get_ptr_from_var_name("syscall_ptr", vm, ids_data, ap_tracking)?;

    syscall_handler.storage_read(syscall_ptr, vm)?;

    Ok(())
}

pub const STORAGE_WRITE: &str = "syscall_handler.storage_write(segments=segments, syscall_ptr=ids.syscall_ptr)";

pub fn storage_write(
    vm: &mut VirtualMachine,
    exec_scopes: &mut ExecutionScopes,
    ids_data: &HashMap<String, HintReference>,
    ap_tracking: &ApTracking,
    _constants: &HashMap<String, Felt252>,
) -> Result<(), HintError> {
    let syscall_handler = exec_scopes.get::<DeprecatedOsSyscallHandlerWrapper>("syscall_handler")?;
    let syscall_ptr = get_ptr_from_var_name("syscall_ptr", vm, ids_data, ap_tracking)?;

    syscall_handler.storage_write(syscall_ptr);

    Ok(())
}

pub const SET_SYSCALL_PTR: &str = indoc! {r#"
	ids.os_context = segments.add()
	ids.syscall_ptr = segments.add()

	syscall_handler.set_syscall_ptr(syscall_ptr=ids.syscall_ptr)"#
};

pub fn set_syscall_ptr(
    vm: &mut VirtualMachine,
    exec_scopes: &mut ExecutionScopes,
    ids_data: &HashMap<String, HintReference>,
    ap_tracking: &ApTracking,
    _constants: &HashMap<String, Felt252>,
) -> Result<(), HintError> {
    let os_context = vm.add_memory_segment();
    let syscall_ptr = vm.add_memory_segment();

    insert_value_from_var_name(vars::ids::OS_CONTEXT, os_context, vm, ids_data, ap_tracking)?;
    insert_value_from_var_name(vars::ids::SYSCALL_PTR, syscall_ptr, vm, ids_data, ap_tracking)?;

    let syscall_handler: OsSyscallHandlerWrapper = exec_scopes.get(vars::scopes::SYSCALL_HANDLER)?;
    syscall_handler.set_syscall_ptr(syscall_ptr);

    Ok(())
}

<<<<<<< HEAD
pub const OS_LOGGER_ENTER_SYSCALL_PREPRARE_EXIT_SYSCALL: &str = indoc! {r#"
        execution_helper.os_logger.enter_syscall(
            n_steps=current_step,
            builtin_ptrs=ids.builtin_ptrs,
            deprecated=True,
            selector=ids.selector,
            range_check_ptr=ids.range_check_ptr,
        )

        # Prepare a short callable to save code duplication.
        exit_syscall = lambda selector: execution_helper.os_logger.exit_syscall(
            n_steps=current_step,
            builtin_ptrs=ids.builtin_ptrs,
            range_check_ptr=ids.range_check_ptr,
            selector=selector,
        )"#
};
pub fn os_logger_enter_syscall_preprare_exit_syscall(
    _vm: &mut VirtualMachine,
    _exec_scopes: &mut ExecutionScopes,
    _ids_data: &HashMap<String, HintReference>,
    _ap_tracking: &ApTracking,
    _constants: &HashMap<String, Felt252>,
) -> Result<(), HintError> {
    println!("TODO: os_logger enter/exit calls");
=======
fn assert_memory_ranges_equal(
    vm: &VirtualMachine,
    expected_ptr: Relocatable,
    expected_size: usize,
    actual_ptr: Relocatable,
    actual_size: usize,
) -> Result<(), HintError> {
    let expected = vm.get_range(expected_ptr, expected_size);
    let actual = vm.get_range(actual_ptr, actual_size);

    if expected != actual {
        return Err(HintError::AssertionFailed(
            format!("Return value mismatch expected={expected:?}, actual={actual:?}.").into_boxed_str(),
        ));
    }

    Ok(())
}

pub const CHECK_SYSCALL_RESPONSE: &str = indoc! {r#"
	# Check that the actual return value matches the expected one.
	expected = memory.get_range(
	    addr=ids.call_response.retdata, size=ids.call_response.retdata_size
	)
	actual = memory.get_range(addr=ids.retdata, size=ids.retdata_size)

	assert expected == actual, f'Return value mismatch expected={expected}, actual={actual}.'"#
};

pub fn check_syscall_response(
    vm: &mut VirtualMachine,
    _exec_scopes: &mut ExecutionScopes,
    ids_data: &HashMap<String, HintReference>,
    ap_tracking: &ApTracking,
    _constants: &HashMap<String, Felt252>,
) -> Result<(), HintError> {
    let call_response_ptr = get_ptr_from_var_name(vars::ids::CALL_RESPONSE, vm, ids_data, ap_tracking)?;
    let call_response_retdata = vm.get_relocatable((call_response_ptr + SyscallContractResponse::retdata_offset())?)?;
    let call_response_retdata_size =
        felt_to_usize(vm.get_integer((call_response_ptr + SyscallContractResponse::retdata_size_offset())?)?.as_ref())?;

    let retdata = get_ptr_from_var_name(vars::ids::RETDATA, vm, ids_data, ap_tracking)?;
    let retdata_size =
        felt_to_usize(get_integer_from_var_name(vars::ids::RETDATA_SIZE, vm, ids_data, ap_tracking)?.as_ref())?;

    assert_memory_ranges_equal(vm, call_response_retdata, call_response_retdata_size, retdata, retdata_size)?;
>>>>>>> 78865420

    Ok(())
}

<<<<<<< HEAD
pub const FETCH_STATE_ENTRY_5: &str = indoc! {r#"
	# Fetch a state_entry in this hint and validate it in the update that comes next.
	ids.state_entry = __dict_manager.get_dict(ids.contract_state_changes)[
	    ids.contract_address
	]

	ids.new_state_entry = segments.add()"#
};
pub fn fetch_state_entry_5(
    vm: &mut VirtualMachine,
    exec_scopes: &mut ExecutionScopes,
=======
pub const CHECK_NEW_SYSCALL_RESPONSE: &str = indoc! {r#"
	# Check that the actual return value matches the expected one.
	expected = memory.get_range(
	    addr=ids.response.retdata_start,
	    size=ids.response.retdata_end - ids.response.retdata_start,
	)
	actual = memory.get_range(addr=ids.retdata, size=ids.retdata_size)

	assert expected == actual, f'Return value mismatch; expected={expected}, actual={actual}.'"#
};

pub fn check_new_syscall_response(
    vm: &mut VirtualMachine,
    _exec_scopes: &mut ExecutionScopes,
    ids_data: &HashMap<String, HintReference>,
    ap_tracking: &ApTracking,
    _constants: &HashMap<String, Felt252>,
) -> Result<(), HintError> {
    let response_ptr = get_ptr_from_var_name(vars::ids::RESPONSE, vm, ids_data, ap_tracking)?;
    let response_retdata_start =
        vm.get_relocatable((response_ptr + NewSyscallContractResponse::retdata_start_offset())?)?;
    let response_retdata_end =
        vm.get_relocatable((response_ptr + NewSyscallContractResponse::retdata_end_offset())?)?;
    let response_retdata_size = (response_retdata_end - response_retdata_start)?;

    let retdata = get_ptr_from_var_name(vars::ids::RETDATA, vm, ids_data, ap_tracking)?;
    let retdata_size =
        felt_to_usize(get_integer_from_var_name(vars::ids::RETDATA_SIZE, vm, ids_data, ap_tracking)?.as_ref())?;

    assert_memory_ranges_equal(vm, response_retdata_start, response_retdata_size, retdata, retdata_size)?;

    Ok(())
}

pub const CHECK_NEW_DEPLOY_RESPONSE: &str = indoc! {r#"
	# Check that the actual return value matches the expected one.
	expected = memory.get_range(
	    addr=ids.response.constructor_retdata_start,
	    size=ids.response.constructor_retdata_end - ids.response.constructor_retdata_start,
	)
	actual = memory.get_range(addr=ids.retdata, size=ids.retdata_size)
	assert expected == actual, f'Return value mismatch; expected={expected}, actual={actual}.'"#
};

pub fn check_new_deploy_response(
    vm: &mut VirtualMachine,
    _exec_scopes: &mut ExecutionScopes,
>>>>>>> 78865420
    ids_data: &HashMap<String, HintReference>,
    ap_tracking: &ApTracking,
    _constants: &HashMap<String, Felt252>,
) -> Result<(), HintError> {
<<<<<<< HEAD
    let key = get_integer_from_var_name("contract_address", vm, ids_data, ap_tracking)?;
    let dict_ptr = get_ptr_from_var_name("contract_state_changes", vm, ids_data, ap_tracking)?;
    let val = match exec_scopes.get_dict_manager()?.borrow().get_tracker(dict_ptr)?.data.clone() {
        Dictionary::SimpleDictionary(dict) => dict
            .get(&MaybeRelocatable::Int(key.into_owned()))
            .expect("State changes dictionnary shouldn't be None")
            .clone(),
        Dictionary::DefaultDictionary { dict: _d, default_value: _v } => {
            panic!("State changes dict shouldn't be a default dict")
        }
    };
    insert_value_from_var_name("state_entry", val, vm, ids_data, ap_tracking)?;
    insert_value_from_var_name("new_state_entry", vm.add_memory_segment(), vm, ids_data, ap_tracking)?;
=======
    let response_ptr = get_ptr_from_var_name(vars::ids::RESPONSE, vm, ids_data, ap_tracking)?;
    let constructor_retdata_start =
        vm.get_relocatable((response_ptr + NewDeployResponse::constructor_retdata_start_offset())?)?;
    let constructor_retdata_end =
        vm.get_relocatable((response_ptr + NewDeployResponse::constructor_retdata_end_offset())?)?;
    let response_retdata_size = (constructor_retdata_end - constructor_retdata_start)?;

    let retdata = get_ptr_from_var_name(vars::ids::RETDATA, vm, ids_data, ap_tracking)?;
    let retdata_size =
        felt_to_usize(get_integer_from_var_name(vars::ids::RETDATA_SIZE, vm, ids_data, ap_tracking)?.as_ref())?;

    assert_memory_ranges_equal(vm, constructor_retdata_start, response_retdata_size, retdata, retdata_size)?;
>>>>>>> 78865420

    Ok(())
}

<<<<<<< HEAD
pub const CACHE_CONTRACT_STORAGE_2: &str = indoc! {r#"
	# Make sure the value is cached (by reading it), to be used later on for the
	# commitment computation.
	value = execution_helper.storage_by_address[ids.contract_address].read(
	    key=ids.syscall_ptr.request.address
	)
	assert ids.value == value, "Inconsistent storage value.""#
};
pub fn cache_contract_storage_2(
=======
pub const VALIDATE_AND_DISCARD_SYSCALL_PTR: &str = indoc! {r#"
	syscall_handler.validate_and_discard_syscall_ptr(
	    syscall_ptr_end=ids.entry_point_return_values.syscall_ptr
	)
	execution_helper.exit_call()"#
};

pub fn validate_and_discard_syscall_ptr(
>>>>>>> 78865420
    vm: &mut VirtualMachine,
    exec_scopes: &mut ExecutionScopes,
    ids_data: &HashMap<String, HintReference>,
    ap_tracking: &ApTracking,
    _constants: &HashMap<String, Felt252>,
) -> Result<(), HintError> {
<<<<<<< HEAD
    let contract_address = get_integer_from_var_name("contract_address", vm, ids_data, ap_tracking)?;
    let syscall_ptr = get_ptr_from_var_name("syscall_ptr", vm, ids_data, ap_tracking)?;
    let key =
        vm.get_integer((syscall_ptr + (StorageRead::request_offset() + StorageReadRequest::address_offset()))?)?;

    let mut execution_helper: ExecutionHelperWrapper = exec_scopes.get(vars::scopes::EXECUTION_HELPER)?;
    let value = execution_helper.read_storage_for_address(*contract_address, *key).map_err(|_| {
        HintError::CustomHint(
            format!("Storage read error, contract: {}, key: {}", contract_address, key).into_boxed_str(),
        )
    })?;

    let ids_value = *get_integer_from_var_name("value", vm, ids_data, ap_tracking)?;
    if ids_value != value {
        return Err(HintError::AssertionFailed(
            format!("Inconsistent storage value: {} <> {}.", ids_value, value).into(),
        ));
    }
=======
    let syscall_handler: OsSyscallHandlerWrapper = exec_scopes.get(vars::scopes::SYSCALL_HANDLER)?;
    let mut execution_helper: ExecutionHelperWrapper = exec_scopes.get(vars::scopes::EXECUTION_HELPER)?;

    let entry_point_return_values =
        get_ptr_from_var_name(vars::ids::ENTRY_POINT_RETURN_VALUES, vm, ids_data, ap_tracking)?;
    let syscall_ptr =
        vm.get_relocatable((entry_point_return_values + EntryPointReturnValues::syscall_ptr_offset())?)?;

    syscall_handler.validate_and_discard_syscall_ptr(syscall_ptr)?;

    execution_helper.exit_call();
>>>>>>> 78865420

    Ok(())
}

#[cfg(test)]
mod tests {
    use blockifier::block_context::BlockContext;
    use blockifier::state::cached_state::CachedState;
    use cairo_vm::types::relocatable::Relocatable;
    use rstest::{fixture, rstest};

    use super::*;
    use crate::hints::tests::tests::block_context;
    use crate::ExecutionHelperWrapper;

    #[fixture]
    fn exec_scopes(block_context: BlockContext) -> ExecutionScopes {
        let execution_infos = vec![];
        let exec_helper = ExecutionHelperWrapper::new(CachedState::default(), execution_infos, &block_context);
        let syscall_handler = OsSyscallHandlerWrapper::new(exec_helper);

        let mut exec_scopes = ExecutionScopes::new();
        exec_scopes.insert_value(vars::scopes::SYSCALL_HANDLER, syscall_handler);

        exec_scopes
    }

    #[rstest]
    fn test_set_syscall_ptr(mut exec_scopes: ExecutionScopes) {
        let mut vm = VirtualMachine::new(false);

        let ids_data = HashMap::from([
            (vars::ids::OS_CONTEXT.to_string(), HintReference::new_simple(-2)),
            (vars::ids::SYSCALL_PTR.to_string(), HintReference::new_simple(-1)),
        ]);
        vm.add_memory_segment();
        vm.add_memory_segment();
        vm.set_fp(2);

        let ap_tracking = ApTracking::new();
        let constants = HashMap::new();

        set_syscall_ptr(&mut vm, &mut exec_scopes, &ids_data, &ap_tracking, &constants).unwrap();

        let os_context = get_ptr_from_var_name(vars::ids::OS_CONTEXT, &vm, &ids_data, &ap_tracking).unwrap();
        let syscall_ptr = get_ptr_from_var_name(vars::ids::SYSCALL_PTR, &vm, &ids_data, &ap_tracking).unwrap();

        assert_eq!(os_context, Relocatable::from((2, 0)));
        assert_eq!(syscall_ptr, Relocatable::from((3, 0)));

        let syscall_handler: OsSyscallHandlerWrapper = exec_scopes.get(vars::scopes::SYSCALL_HANDLER).unwrap();
<<<<<<< HEAD
        assert_eq!(syscall_handler.syscall_ptr().unwrap(), syscall_ptr);
=======
        assert_eq!(syscall_handler.syscall_ptr(), Some(syscall_ptr));
>>>>>>> 78865420
    }
}

pub fn exit_syscall(
    selector_name: &str,
    _vm: &mut VirtualMachine,
    _exec_scopes: &mut ExecutionScopes,
    _ids_data: &HashMap<String, HintReference>,
    _ap_tracking: &ApTracking,
    _constants: &HashMap<String, Felt252>,
) -> Result<(), HintError> {
    // TODO: add logging
    println!("exiting syscall {}", selector_name);
    Ok(())
}
pub const EXIT_CALL_CONTRACT_SYSCALL: &str = "exit_syscall(selector=ids.CALL_CONTRACT_SELECTOR)";
pub fn exit_call_contract_syscall(
    vm: &mut VirtualMachine,
    exec_scopes: &mut ExecutionScopes,
    ids_data: &HashMap<String, HintReference>,
    ap_tracking: &ApTracking,
    constants: &HashMap<String, Felt252>,
) -> Result<(), HintError> {
    exit_syscall("CALL_CONTRACT_SELECTOR", vm, exec_scopes, ids_data, ap_tracking, constants)
}

pub const EXIT_DELEGATE_CALL_SYSCALL: &str = "exit_syscall(selector=ids.DELEGATE_CALL_SELECTOR)";
pub fn exit_delegate_call_syscall(
    vm: &mut VirtualMachine,
    exec_scopes: &mut ExecutionScopes,
    ids_data: &HashMap<String, HintReference>,
    ap_tracking: &ApTracking,
    constants: &HashMap<String, Felt252>,
) -> Result<(), HintError> {
    exit_syscall("DELEGATE_CALL_SELECTOR", vm, exec_scopes, ids_data, ap_tracking, constants)
}
pub const EXIT_DELEGATE_L1_HANDLER_SYSCALL: &str = "exit_syscall(selector=ids.DELEGATE_L1_HANDLER_SELECTOR)";
pub fn exit_delegate_l1_handler_syscall(
    vm: &mut VirtualMachine,
    exec_scopes: &mut ExecutionScopes,
    ids_data: &HashMap<String, HintReference>,
    ap_tracking: &ApTracking,
    constants: &HashMap<String, Felt252>,
) -> Result<(), HintError> {
    exit_syscall("DELEGATE_L1_HANDLER_SELECTOR", vm, exec_scopes, ids_data, ap_tracking, constants)
}
pub const EXIT_DEPLOY_SYSCALL: &str = "exit_syscall(selector=ids.DEPLOY_SELECTOR)";
pub fn exit_deploy_syscall(
    vm: &mut VirtualMachine,
    exec_scopes: &mut ExecutionScopes,
    ids_data: &HashMap<String, HintReference>,
    ap_tracking: &ApTracking,
    constants: &HashMap<String, Felt252>,
) -> Result<(), HintError> {
    exit_syscall("DEPLOY_SELECTOR", vm, exec_scopes, ids_data, ap_tracking, constants)
}
pub const EXIT_EMIT_EVENT_SYSCALL: &str = "exit_syscall(selector=ids.EMIT_EVENT_SELECTOR)";

pub fn exit_emit_event_syscall(
    vm: &mut VirtualMachine,
    exec_scopes: &mut ExecutionScopes,
    ids_data: &HashMap<String, HintReference>,
    ap_tracking: &ApTracking,
    constants: &HashMap<String, Felt252>,
) -> Result<(), HintError> {
    exit_syscall("EMIT_EVENT_SELECTOR", vm, exec_scopes, ids_data, ap_tracking, constants)
}
pub const EXIT_GET_BLOCK_HASH_SYSCALL: &str = "exit_syscall(selector=ids.GET_BLOCK_HASH_SELECTOR)";

pub fn exit_get_block_hash_syscall(
    vm: &mut VirtualMachine,
    exec_scopes: &mut ExecutionScopes,
    ids_data: &HashMap<String, HintReference>,
    ap_tracking: &ApTracking,
    constants: &HashMap<String, Felt252>,
) -> Result<(), HintError> {
    exit_syscall("GET_BLOCK_HASH_SELECTOR", vm, exec_scopes, ids_data, ap_tracking, constants)
}
pub const EXIT_GET_BLOCK_TIMESTAMP_SYSCALL: &str = "exit_syscall(selector=ids.GET_BLOCK_TIMESTAMP_SELECTOR)";

pub fn exit_get_block_timestamp_syscall(
    vm: &mut VirtualMachine,
    exec_scopes: &mut ExecutionScopes,
    ids_data: &HashMap<String, HintReference>,
    ap_tracking: &ApTracking,
    constants: &HashMap<String, Felt252>,
) -> Result<(), HintError> {
    exit_syscall("GET_BLOCK_TIMESTAMP_SELECTOR", vm, exec_scopes, ids_data, ap_tracking, constants)
}
pub const EXIT_GET_CALLER_ADDRESS_SYSCALL: &str = "exit_syscall(selector=ids.GET_CALLER_ADDRESS_SELECTOR)";

pub fn exit_get_caller_address_syscall(
    vm: &mut VirtualMachine,
    exec_scopes: &mut ExecutionScopes,
    ids_data: &HashMap<String, HintReference>,
    ap_tracking: &ApTracking,
    constants: &HashMap<String, Felt252>,
) -> Result<(), HintError> {
    exit_syscall("GET_CALLER_ADDRESS_SELECTOR", vm, exec_scopes, ids_data, ap_tracking, constants)
}
pub const EXIT_GET_CONTRACT_ADDRESS_SYSCALL: &str = "exit_syscall(selector=ids.GET_CONTRACT_ADDRESS_SELECTOR)";

pub fn exit_get_contract_address_syscall(
    vm: &mut VirtualMachine,
    exec_scopes: &mut ExecutionScopes,
    ids_data: &HashMap<String, HintReference>,
    ap_tracking: &ApTracking,
    constants: &HashMap<String, Felt252>,
) -> Result<(), HintError> {
    exit_syscall("GET_CONTRACT_ADDRESS_SELECTOR", vm, exec_scopes, ids_data, ap_tracking, constants)
}
pub const EXIT_GET_EXECUTION_INFO_SYSCALL: &str = "exit_syscall(selector=ids.GET_EXECUTION_INFO_SELECTOR)";

pub fn exit_get_execution_info_syscall(
    vm: &mut VirtualMachine,
    exec_scopes: &mut ExecutionScopes,
    ids_data: &HashMap<String, HintReference>,
    ap_tracking: &ApTracking,
    constants: &HashMap<String, Felt252>,
) -> Result<(), HintError> {
    exit_syscall("GET_EXECUTION_INFO_SELECTOR", vm, exec_scopes, ids_data, ap_tracking, constants)
}
pub const EXIT_GET_SEQUENCER_ADDRESS_SYSCALL: &str = "exit_syscall(selector=ids.GET_SEQUENCER_ADDRESS_SELECTOR)";

pub fn exit_get_sequencer_address_syscall(
    vm: &mut VirtualMachine,
    exec_scopes: &mut ExecutionScopes,
    ids_data: &HashMap<String, HintReference>,
    ap_tracking: &ApTracking,
    constants: &HashMap<String, Felt252>,
) -> Result<(), HintError> {
    exit_syscall("GET_SEQUENCER_ADDRESS_SELECTOR", vm, exec_scopes, ids_data, ap_tracking, constants)
}
pub const EXIT_GET_TX_INFO_SYSCALL: &str = "exit_syscall(selector=ids.GET_TX_INFO_SELECTOR)";

pub fn exit_get_tx_info_syscall(
    vm: &mut VirtualMachine,
    exec_scopes: &mut ExecutionScopes,
    ids_data: &HashMap<String, HintReference>,
    ap_tracking: &ApTracking,
    constants: &HashMap<String, Felt252>,
) -> Result<(), HintError> {
    exit_syscall("GET_TX_INFO_SELECTOR", vm, exec_scopes, ids_data, ap_tracking, constants)
}
pub const EXIT_GET_TX_SIGNATURE_SYSCALL: &str = "exit_syscall(selector=ids.GET_TX_SIGNATURE_SELECTOR)";

pub fn exit_get_tx_signature_syscall(
    vm: &mut VirtualMachine,
    exec_scopes: &mut ExecutionScopes,
    ids_data: &HashMap<String, HintReference>,
    ap_tracking: &ApTracking,
    constants: &HashMap<String, Felt252>,
) -> Result<(), HintError> {
    exit_syscall("GET_TX_SIGNATURE_SELECTOR", vm, exec_scopes, ids_data, ap_tracking, constants)
}
pub const EXIT_KECCAK_SYSCALL: &str = "exit_syscall(selector=ids.KECCAK_SELECTOR)";

pub fn exit_keccak_syscall(
    vm: &mut VirtualMachine,
    exec_scopes: &mut ExecutionScopes,
    ids_data: &HashMap<String, HintReference>,
    ap_tracking: &ApTracking,
    constants: &HashMap<String, Felt252>,
) -> Result<(), HintError> {
    exit_syscall("KECCAK_SELECTOR", vm, exec_scopes, ids_data, ap_tracking, constants)
}
pub const EXIT_LIBRARY_CALL_L1_HANDLER_SYSCALL: &str = "exit_syscall(selector=ids.LIBRARY_CALL_L1_HANDLER_SELECTOR)";

pub fn exit_library_call_l1_handler_syscall(
    vm: &mut VirtualMachine,
    exec_scopes: &mut ExecutionScopes,
    ids_data: &HashMap<String, HintReference>,
    ap_tracking: &ApTracking,
    constants: &HashMap<String, Felt252>,
) -> Result<(), HintError> {
    exit_syscall("LIBRARY_CALL_L1_HANDLER_SELECTOR", vm, exec_scopes, ids_data, ap_tracking, constants)
}
pub const EXIT_LIBRARY_CALL_SYSCALL: &str = "exit_syscall(selector=ids.LIBRARY_CALL_SELECTOR)";

pub fn exit_library_call_syscall(
    vm: &mut VirtualMachine,
    exec_scopes: &mut ExecutionScopes,
    ids_data: &HashMap<String, HintReference>,
    ap_tracking: &ApTracking,
    constants: &HashMap<String, Felt252>,
) -> Result<(), HintError> {
    exit_syscall("LIBRARY_CALL_SELECTOR", vm, exec_scopes, ids_data, ap_tracking, constants)
}
pub const EXIT_REPLACE_CLASS_SYSCALL: &str = "exit_syscall(selector=ids.REPLACE_CLASS_SELECTOR)";

pub fn exit_replace_class_syscall(
    vm: &mut VirtualMachine,
    exec_scopes: &mut ExecutionScopes,
    ids_data: &HashMap<String, HintReference>,
    ap_tracking: &ApTracking,
    constants: &HashMap<String, Felt252>,
) -> Result<(), HintError> {
    exit_syscall("REPLACE_CLASS_SELECTOR", vm, exec_scopes, ids_data, ap_tracking, constants)
}
pub const EXIT_SECP256K1_ADD_SYSCALL: &str = "exit_syscall(selector=ids.SECP256K1_ADD_SELECTOR)";

pub fn exit_secp256k1_add_syscall(
    vm: &mut VirtualMachine,
    exec_scopes: &mut ExecutionScopes,
    ids_data: &HashMap<String, HintReference>,
    ap_tracking: &ApTracking,
    constants: &HashMap<String, Felt252>,
) -> Result<(), HintError> {
    exit_syscall("SECP256K1_ADD_SELECTOR", vm, exec_scopes, ids_data, ap_tracking, constants)
}
pub const EXIT_SECP256K1_GET_POINT_FROM_X_SYSCALL: &str =
    "exit_syscall(selector=ids.SECP256K1_GET_POINT_FROM_X_SELECTOR)";

pub fn exit_secp256k1_get_point_from_x_syscall(
    vm: &mut VirtualMachine,
    exec_scopes: &mut ExecutionScopes,
    ids_data: &HashMap<String, HintReference>,
    ap_tracking: &ApTracking,
    constants: &HashMap<String, Felt252>,
) -> Result<(), HintError> {
    exit_syscall("SECP256K1_GET_POINT_FROM_X_SELECTOR", vm, exec_scopes, ids_data, ap_tracking, constants)
}
pub const EXIT_SECP256K1_GET_XY_SYSCALL: &str = "exit_syscall(selector=ids.SECP256K1_GET_XY_SELECTOR)";

pub fn exit_secp256k1_get_xy_syscall(
    vm: &mut VirtualMachine,
    exec_scopes: &mut ExecutionScopes,
    ids_data: &HashMap<String, HintReference>,
    ap_tracking: &ApTracking,
    constants: &HashMap<String, Felt252>,
) -> Result<(), HintError> {
    exit_syscall("SECP256K1_GET_XY_SELECTOR", vm, exec_scopes, ids_data, ap_tracking, constants)
}
pub const EXIT_SECP256K1_MUL_SYSCALL: &str = "exit_syscall(selector=ids.SECP256K1_MUL_SELECTOR)";

pub fn exit_secp256k1_mul_syscall(
    vm: &mut VirtualMachine,
    exec_scopes: &mut ExecutionScopes,
    ids_data: &HashMap<String, HintReference>,
    ap_tracking: &ApTracking,
    constants: &HashMap<String, Felt252>,
) -> Result<(), HintError> {
    exit_syscall("SECP256K1_MUL_SELECTOR", vm, exec_scopes, ids_data, ap_tracking, constants)
}
pub const EXIT_SECP256K1_NEW_SYSCALL: &str = "exit_syscall(selector=ids.SECP256K1_NEW_SELECTOR)";

pub fn exit_secp256k1_new_syscall(
    vm: &mut VirtualMachine,
    exec_scopes: &mut ExecutionScopes,
    ids_data: &HashMap<String, HintReference>,
    ap_tracking: &ApTracking,
    constants: &HashMap<String, Felt252>,
) -> Result<(), HintError> {
    exit_syscall("SECP256K1_NEW_SELECTOR", vm, exec_scopes, ids_data, ap_tracking, constants)
}
pub const EXIT_SECP256R1_ADD_SYSCALL: &str = "exit_syscall(selector=ids.SECP256R1_ADD_SELECTOR)";

pub fn exit_secp256r1_add_syscall(
    vm: &mut VirtualMachine,
    exec_scopes: &mut ExecutionScopes,
    ids_data: &HashMap<String, HintReference>,
    ap_tracking: &ApTracking,
    constants: &HashMap<String, Felt252>,
) -> Result<(), HintError> {
    exit_syscall("SECP256R1_ADD_SELECTOR", vm, exec_scopes, ids_data, ap_tracking, constants)
}
pub const EXIT_SECP256R1_GET_POINT_FROM_X_SYSCALL: &str =
    "exit_syscall(selector=ids.SECP256R1_GET_POINT_FROM_X_SELECTOR)";

pub fn exit_secp256r1_get_point_from_x_syscall(
    vm: &mut VirtualMachine,
    exec_scopes: &mut ExecutionScopes,
    ids_data: &HashMap<String, HintReference>,
    ap_tracking: &ApTracking,
    constants: &HashMap<String, Felt252>,
) -> Result<(), HintError> {
    exit_syscall("SECP256R1_GET_POINT_FROM_X_SELECTOR", vm, exec_scopes, ids_data, ap_tracking, constants)
}
pub const EXIT_SECP256R1_GET_XY_SYSCALL: &str = "exit_syscall(selector=ids.SECP256R1_GET_XY_SELECTOR)";

pub fn exit_secp256r1_get_xy_syscall(
    vm: &mut VirtualMachine,
    exec_scopes: &mut ExecutionScopes,
    ids_data: &HashMap<String, HintReference>,
    ap_tracking: &ApTracking,
    constants: &HashMap<String, Felt252>,
) -> Result<(), HintError> {
    exit_syscall("SECP256R1_GET_XY_SELECTOR", vm, exec_scopes, ids_data, ap_tracking, constants)
}
pub const EXIT_SECP256R1_MUL_SYSCALL: &str = "exit_syscall(selector=ids.SECP256R1_MUL_SELECTOR)";

pub fn exit_secp256r1_mul_syscall(
    vm: &mut VirtualMachine,
    exec_scopes: &mut ExecutionScopes,
    ids_data: &HashMap<String, HintReference>,
    ap_tracking: &ApTracking,
    constants: &HashMap<String, Felt252>,
) -> Result<(), HintError> {
    exit_syscall("SECP256R1_MUL_SELECTOR", vm, exec_scopes, ids_data, ap_tracking, constants)
}
pub const EXIT_SECP256R1_NEW_SYSCALL: &str = "exit_syscall(selector=ids.SECP256R1_NEW_SELECTOR)";

pub fn exit_secp256r1_new_syscall(
    vm: &mut VirtualMachine,
    exec_scopes: &mut ExecutionScopes,
    ids_data: &HashMap<String, HintReference>,
    ap_tracking: &ApTracking,
    constants: &HashMap<String, Felt252>,
) -> Result<(), HintError> {
    exit_syscall("SECP256R1_NEW_SELECTOR", vm, exec_scopes, ids_data, ap_tracking, constants)
}
pub const EXIT_SEND_MESSAGE_TO_L1_SYSCALL: &str = "exit_syscall(selector=ids.SEND_MESSAGE_TO_L1_SELECTOR)";

pub fn exit_send_message_to_l1_syscall(
    vm: &mut VirtualMachine,
    exec_scopes: &mut ExecutionScopes,
    ids_data: &HashMap<String, HintReference>,
    ap_tracking: &ApTracking,
    constants: &HashMap<String, Felt252>,
) -> Result<(), HintError> {
    exit_syscall("SEND_MESSAGE_TO_L1_SELECTOR", vm, exec_scopes, ids_data, ap_tracking, constants)
}
pub const EXIT_STORAGE_READ_SYSCALL: &str = "exit_syscall(selector=ids.STORAGE_READ_SELECTOR)";

pub fn exit_storage_read_syscall(
    vm: &mut VirtualMachine,
    exec_scopes: &mut ExecutionScopes,
    ids_data: &HashMap<String, HintReference>,
    ap_tracking: &ApTracking,
    constants: &HashMap<String, Felt252>,
) -> Result<(), HintError> {
    exit_syscall("STORAGE_READ_SELECTOR", vm, exec_scopes, ids_data, ap_tracking, constants)
}
pub const EXIT_STORAGE_WRITE_SYSCALL: &str = "exit_syscall(selector=ids.STORAGE_WRITE_SELECTOR)";

pub fn exit_storage_write_syscall(
    vm: &mut VirtualMachine,
    exec_scopes: &mut ExecutionScopes,
    ids_data: &HashMap<String, HintReference>,
    ap_tracking: &ApTracking,
    constants: &HashMap<String, Felt252>,
) -> Result<(), HintError> {
    exit_syscall("STORAGE_WRITE_SELECTOR", vm, exec_scopes, ids_data, ap_tracking, constants)
}<|MERGE_RESOLUTION|>--- conflicted
+++ resolved
@@ -1,9 +1,6 @@
 use std::collections::HashMap;
 
-<<<<<<< HEAD
 use cairo_vm::hint_processor::builtin_hint_processor::dict_manager::Dictionary;
-=======
->>>>>>> 78865420
 use cairo_vm::hint_processor::builtin_hint_processor::hint_utils::{
     get_integer_from_var_name, get_ptr_from_var_name, insert_value_from_var_name,
 };
@@ -11,22 +8,16 @@
 use cairo_vm::hint_processor::hint_processor_utils::felt_to_usize;
 use cairo_vm::serde::deserialize_program::ApTracking;
 use cairo_vm::types::exec_scope::ExecutionScopes;
-<<<<<<< HEAD
-use cairo_vm::types::relocatable::MaybeRelocatable;
-=======
-use cairo_vm::types::relocatable::Relocatable;
->>>>>>> 78865420
+use cairo_vm::types::relocatable::{MaybeRelocatable, Relocatable};
 use cairo_vm::vm::errors::hint_errors::HintError;
 use cairo_vm::vm::vm_core::VirtualMachine;
 use cairo_vm::Felt252;
 use indoc::indoc;
 
-<<<<<<< HEAD
-use crate::cairo_types::syscalls::{StorageRead, StorageReadRequest};
-=======
 use crate::cairo_types::entry_point::EntryPointReturnValues;
-use crate::cairo_types::syscalls::{NewDeployResponse, NewSyscallContractResponse, SyscallContractResponse};
->>>>>>> 78865420
+use crate::cairo_types::syscalls::{
+    NewDeployResponse, NewSyscallContractResponse, StorageRead, StorageReadRequest, SyscallContractResponse,
+};
 use crate::execution::deprecated_syscall_handler::DeprecatedOsSyscallHandlerWrapper;
 use crate::execution::helper::ExecutionHelperWrapper;
 use crate::execution::syscall_handler::OsSyscallHandlerWrapper;
@@ -371,7 +362,6 @@
     Ok(())
 }
 
-<<<<<<< HEAD
 pub const OS_LOGGER_ENTER_SYSCALL_PREPRARE_EXIT_SYSCALL: &str = indoc! {r#"
         execution_helper.os_logger.enter_syscall(
             n_steps=current_step,
@@ -397,59 +387,10 @@
     _constants: &HashMap<String, Felt252>,
 ) -> Result<(), HintError> {
     println!("TODO: os_logger enter/exit calls");
-=======
-fn assert_memory_ranges_equal(
-    vm: &VirtualMachine,
-    expected_ptr: Relocatable,
-    expected_size: usize,
-    actual_ptr: Relocatable,
-    actual_size: usize,
-) -> Result<(), HintError> {
-    let expected = vm.get_range(expected_ptr, expected_size);
-    let actual = vm.get_range(actual_ptr, actual_size);
-
-    if expected != actual {
-        return Err(HintError::AssertionFailed(
-            format!("Return value mismatch expected={expected:?}, actual={actual:?}.").into_boxed_str(),
-        ));
-    }
-
-    Ok(())
-}
-
-pub const CHECK_SYSCALL_RESPONSE: &str = indoc! {r#"
-	# Check that the actual return value matches the expected one.
-	expected = memory.get_range(
-	    addr=ids.call_response.retdata, size=ids.call_response.retdata_size
-	)
-	actual = memory.get_range(addr=ids.retdata, size=ids.retdata_size)
-
-	assert expected == actual, f'Return value mismatch expected={expected}, actual={actual}.'"#
-};
-
-pub fn check_syscall_response(
-    vm: &mut VirtualMachine,
-    _exec_scopes: &mut ExecutionScopes,
-    ids_data: &HashMap<String, HintReference>,
-    ap_tracking: &ApTracking,
-    _constants: &HashMap<String, Felt252>,
-) -> Result<(), HintError> {
-    let call_response_ptr = get_ptr_from_var_name(vars::ids::CALL_RESPONSE, vm, ids_data, ap_tracking)?;
-    let call_response_retdata = vm.get_relocatable((call_response_ptr + SyscallContractResponse::retdata_offset())?)?;
-    let call_response_retdata_size =
-        felt_to_usize(vm.get_integer((call_response_ptr + SyscallContractResponse::retdata_size_offset())?)?.as_ref())?;
-
-    let retdata = get_ptr_from_var_name(vars::ids::RETDATA, vm, ids_data, ap_tracking)?;
-    let retdata_size =
-        felt_to_usize(get_integer_from_var_name(vars::ids::RETDATA_SIZE, vm, ids_data, ap_tracking)?.as_ref())?;
-
-    assert_memory_ranges_equal(vm, call_response_retdata, call_response_retdata_size, retdata, retdata_size)?;
->>>>>>> 78865420
-
-    Ok(())
-}
-
-<<<<<<< HEAD
+
+    Ok(())
+}
+
 pub const FETCH_STATE_ENTRY_5: &str = indoc! {r#"
 	# Fetch a state_entry in this hint and validate it in the update that comes next.
 	ids.state_entry = __dict_manager.get_dict(ids.contract_state_changes)[
@@ -461,60 +402,10 @@
 pub fn fetch_state_entry_5(
     vm: &mut VirtualMachine,
     exec_scopes: &mut ExecutionScopes,
-=======
-pub const CHECK_NEW_SYSCALL_RESPONSE: &str = indoc! {r#"
-	# Check that the actual return value matches the expected one.
-	expected = memory.get_range(
-	    addr=ids.response.retdata_start,
-	    size=ids.response.retdata_end - ids.response.retdata_start,
-	)
-	actual = memory.get_range(addr=ids.retdata, size=ids.retdata_size)
-
-	assert expected == actual, f'Return value mismatch; expected={expected}, actual={actual}.'"#
-};
-
-pub fn check_new_syscall_response(
-    vm: &mut VirtualMachine,
-    _exec_scopes: &mut ExecutionScopes,
-    ids_data: &HashMap<String, HintReference>,
-    ap_tracking: &ApTracking,
-    _constants: &HashMap<String, Felt252>,
-) -> Result<(), HintError> {
-    let response_ptr = get_ptr_from_var_name(vars::ids::RESPONSE, vm, ids_data, ap_tracking)?;
-    let response_retdata_start =
-        vm.get_relocatable((response_ptr + NewSyscallContractResponse::retdata_start_offset())?)?;
-    let response_retdata_end =
-        vm.get_relocatable((response_ptr + NewSyscallContractResponse::retdata_end_offset())?)?;
-    let response_retdata_size = (response_retdata_end - response_retdata_start)?;
-
-    let retdata = get_ptr_from_var_name(vars::ids::RETDATA, vm, ids_data, ap_tracking)?;
-    let retdata_size =
-        felt_to_usize(get_integer_from_var_name(vars::ids::RETDATA_SIZE, vm, ids_data, ap_tracking)?.as_ref())?;
-
-    assert_memory_ranges_equal(vm, response_retdata_start, response_retdata_size, retdata, retdata_size)?;
-
-    Ok(())
-}
-
-pub const CHECK_NEW_DEPLOY_RESPONSE: &str = indoc! {r#"
-	# Check that the actual return value matches the expected one.
-	expected = memory.get_range(
-	    addr=ids.response.constructor_retdata_start,
-	    size=ids.response.constructor_retdata_end - ids.response.constructor_retdata_start,
-	)
-	actual = memory.get_range(addr=ids.retdata, size=ids.retdata_size)
-	assert expected == actual, f'Return value mismatch; expected={expected}, actual={actual}.'"#
-};
-
-pub fn check_new_deploy_response(
-    vm: &mut VirtualMachine,
-    _exec_scopes: &mut ExecutionScopes,
->>>>>>> 78865420
-    ids_data: &HashMap<String, HintReference>,
-    ap_tracking: &ApTracking,
-    _constants: &HashMap<String, Felt252>,
-) -> Result<(), HintError> {
-<<<<<<< HEAD
+    ids_data: &HashMap<String, HintReference>,
+    ap_tracking: &ApTracking,
+    _constants: &HashMap<String, Felt252>,
+) -> Result<(), HintError> {
     let key = get_integer_from_var_name("contract_address", vm, ids_data, ap_tracking)?;
     let dict_ptr = get_ptr_from_var_name("contract_state_changes", vm, ids_data, ap_tracking)?;
     let val = match exec_scopes.get_dict_manager()?.borrow().get_tracker(dict_ptr)?.data.clone() {
@@ -528,25 +419,10 @@
     };
     insert_value_from_var_name("state_entry", val, vm, ids_data, ap_tracking)?;
     insert_value_from_var_name("new_state_entry", vm.add_memory_segment(), vm, ids_data, ap_tracking)?;
-=======
-    let response_ptr = get_ptr_from_var_name(vars::ids::RESPONSE, vm, ids_data, ap_tracking)?;
-    let constructor_retdata_start =
-        vm.get_relocatable((response_ptr + NewDeployResponse::constructor_retdata_start_offset())?)?;
-    let constructor_retdata_end =
-        vm.get_relocatable((response_ptr + NewDeployResponse::constructor_retdata_end_offset())?)?;
-    let response_retdata_size = (constructor_retdata_end - constructor_retdata_start)?;
-
-    let retdata = get_ptr_from_var_name(vars::ids::RETDATA, vm, ids_data, ap_tracking)?;
-    let retdata_size =
-        felt_to_usize(get_integer_from_var_name(vars::ids::RETDATA_SIZE, vm, ids_data, ap_tracking)?.as_ref())?;
-
-    assert_memory_ranges_equal(vm, constructor_retdata_start, response_retdata_size, retdata, retdata_size)?;
->>>>>>> 78865420
-
-    Ok(())
-}
-
-<<<<<<< HEAD
+
+    Ok(())
+}
+
 pub const CACHE_CONTRACT_STORAGE_2: &str = indoc! {r#"
 	# Make sure the value is cached (by reading it), to be used later on for the
 	# commitment computation.
@@ -556,7 +432,151 @@
 	assert ids.value == value, "Inconsistent storage value.""#
 };
 pub fn cache_contract_storage_2(
-=======
+    vm: &mut VirtualMachine,
+    exec_scopes: &mut ExecutionScopes,
+    ids_data: &HashMap<String, HintReference>,
+    ap_tracking: &ApTracking,
+    _constants: &HashMap<String, Felt252>,
+) -> Result<(), HintError> {
+    let contract_address = get_integer_from_var_name("contract_address", vm, ids_data, ap_tracking)?;
+    let syscall_ptr = get_ptr_from_var_name("syscall_ptr", vm, ids_data, ap_tracking)?;
+    let key =
+        vm.get_integer((syscall_ptr + (StorageRead::request_offset() + StorageReadRequest::address_offset()))?)?;
+
+    let mut execution_helper: ExecutionHelperWrapper = exec_scopes.get(vars::scopes::EXECUTION_HELPER)?;
+    let value = execution_helper.read_storage_for_address(*contract_address, *key).map_err(|_| {
+        HintError::CustomHint(
+            format!("Storage read error, contract: {}, key: {}", contract_address, key).into_boxed_str(),
+        )
+    })?;
+
+    let ids_value = *get_integer_from_var_name("value", vm, ids_data, ap_tracking)?;
+    if ids_value != value {
+        return Err(HintError::AssertionFailed(
+            format!("Inconsistent storage value: {} <> {}.", ids_value, value).into(),
+        ));
+    }
+
+    Ok(())
+}
+
+fn assert_memory_ranges_equal(
+    vm: &VirtualMachine,
+    expected_ptr: Relocatable,
+    expected_size: usize,
+    actual_ptr: Relocatable,
+    actual_size: usize,
+) -> Result<(), HintError> {
+    let expected = vm.get_range(expected_ptr, expected_size);
+    let actual = vm.get_range(actual_ptr, actual_size);
+
+    if expected != actual {
+        return Err(HintError::AssertionFailed(
+            format!("Return value mismatch expected={expected:?}, actual={actual:?}.").into_boxed_str(),
+        ));
+    }
+
+    Ok(())
+}
+
+pub const CHECK_SYSCALL_RESPONSE: &str = indoc! {r#"
+	# Check that the actual return value matches the expected one.
+	expected = memory.get_range(
+	    addr=ids.call_response.retdata, size=ids.call_response.retdata_size
+	)
+	actual = memory.get_range(addr=ids.retdata, size=ids.retdata_size)
+
+	assert expected == actual, f'Return value mismatch expected={expected}, actual={actual}.'"#
+};
+
+pub fn check_syscall_response(
+    vm: &mut VirtualMachine,
+    _exec_scopes: &mut ExecutionScopes,
+    ids_data: &HashMap<String, HintReference>,
+    ap_tracking: &ApTracking,
+    _constants: &HashMap<String, Felt252>,
+) -> Result<(), HintError> {
+    let call_response_ptr = get_ptr_from_var_name(vars::ids::CALL_RESPONSE, vm, ids_data, ap_tracking)?;
+    let call_response_retdata = vm.get_relocatable((call_response_ptr + SyscallContractResponse::retdata_offset())?)?;
+    let call_response_retdata_size =
+        felt_to_usize(vm.get_integer((call_response_ptr + SyscallContractResponse::retdata_size_offset())?)?.as_ref())?;
+
+    let retdata = get_ptr_from_var_name(vars::ids::RETDATA, vm, ids_data, ap_tracking)?;
+    let retdata_size =
+        felt_to_usize(get_integer_from_var_name(vars::ids::RETDATA_SIZE, vm, ids_data, ap_tracking)?.as_ref())?;
+
+    assert_memory_ranges_equal(vm, call_response_retdata, call_response_retdata_size, retdata, retdata_size)?;
+
+    Ok(())
+}
+
+pub const CHECK_NEW_SYSCALL_RESPONSE: &str = indoc! {r#"
+	# Check that the actual return value matches the expected one.
+	expected = memory.get_range(
+	    addr=ids.response.retdata_start,
+	    size=ids.response.retdata_end - ids.response.retdata_start,
+	)
+	actual = memory.get_range(addr=ids.retdata, size=ids.retdata_size)
+
+	assert expected == actual, f'Return value mismatch; expected={expected}, actual={actual}.'"#
+};
+
+pub fn check_new_syscall_response(
+    vm: &mut VirtualMachine,
+    _exec_scopes: &mut ExecutionScopes,
+    ids_data: &HashMap<String, HintReference>,
+    ap_tracking: &ApTracking,
+    _constants: &HashMap<String, Felt252>,
+) -> Result<(), HintError> {
+    let response_ptr = get_ptr_from_var_name(vars::ids::RESPONSE, vm, ids_data, ap_tracking)?;
+    let response_retdata_start =
+        vm.get_relocatable((response_ptr + NewSyscallContractResponse::retdata_start_offset())?)?;
+    let response_retdata_end =
+        vm.get_relocatable((response_ptr + NewSyscallContractResponse::retdata_end_offset())?)?;
+    let response_retdata_size = (response_retdata_end - response_retdata_start)?;
+
+    let retdata = get_ptr_from_var_name(vars::ids::RETDATA, vm, ids_data, ap_tracking)?;
+    let retdata_size =
+        felt_to_usize(get_integer_from_var_name(vars::ids::RETDATA_SIZE, vm, ids_data, ap_tracking)?.as_ref())?;
+
+    assert_memory_ranges_equal(vm, response_retdata_start, response_retdata_size, retdata, retdata_size)?;
+
+    Ok(())
+}
+
+pub const CHECK_NEW_DEPLOY_RESPONSE: &str = indoc! {r#"
+	# Check that the actual return value matches the expected one.
+	expected = memory.get_range(
+	    addr=ids.response.constructor_retdata_start,
+	    size=ids.response.constructor_retdata_end - ids.response.constructor_retdata_start,
+	)
+	actual = memory.get_range(addr=ids.retdata, size=ids.retdata_size)
+	assert expected == actual, f'Return value mismatch; expected={expected}, actual={actual}.'"#
+};
+
+pub fn check_new_deploy_response(
+    vm: &mut VirtualMachine,
+    _exec_scopes: &mut ExecutionScopes,
+    ids_data: &HashMap<String, HintReference>,
+    ap_tracking: &ApTracking,
+    _constants: &HashMap<String, Felt252>,
+) -> Result<(), HintError> {
+    let response_ptr = get_ptr_from_var_name(vars::ids::RESPONSE, vm, ids_data, ap_tracking)?;
+    let constructor_retdata_start =
+        vm.get_relocatable((response_ptr + NewDeployResponse::constructor_retdata_start_offset())?)?;
+    let constructor_retdata_end =
+        vm.get_relocatable((response_ptr + NewDeployResponse::constructor_retdata_end_offset())?)?;
+    let response_retdata_size = (constructor_retdata_end - constructor_retdata_start)?;
+
+    let retdata = get_ptr_from_var_name(vars::ids::RETDATA, vm, ids_data, ap_tracking)?;
+    let retdata_size =
+        felt_to_usize(get_integer_from_var_name(vars::ids::RETDATA_SIZE, vm, ids_data, ap_tracking)?.as_ref())?;
+
+    assert_memory_ranges_equal(vm, constructor_retdata_start, response_retdata_size, retdata, retdata_size)?;
+
+    Ok(())
+}
+
 pub const VALIDATE_AND_DISCARD_SYSCALL_PTR: &str = indoc! {r#"
 	syscall_handler.validate_and_discard_syscall_ptr(
 	    syscall_ptr_end=ids.entry_point_return_values.syscall_ptr
@@ -565,33 +585,12 @@
 };
 
 pub fn validate_and_discard_syscall_ptr(
->>>>>>> 78865420
-    vm: &mut VirtualMachine,
-    exec_scopes: &mut ExecutionScopes,
-    ids_data: &HashMap<String, HintReference>,
-    ap_tracking: &ApTracking,
-    _constants: &HashMap<String, Felt252>,
-) -> Result<(), HintError> {
-<<<<<<< HEAD
-    let contract_address = get_integer_from_var_name("contract_address", vm, ids_data, ap_tracking)?;
-    let syscall_ptr = get_ptr_from_var_name("syscall_ptr", vm, ids_data, ap_tracking)?;
-    let key =
-        vm.get_integer((syscall_ptr + (StorageRead::request_offset() + StorageReadRequest::address_offset()))?)?;
-
-    let mut execution_helper: ExecutionHelperWrapper = exec_scopes.get(vars::scopes::EXECUTION_HELPER)?;
-    let value = execution_helper.read_storage_for_address(*contract_address, *key).map_err(|_| {
-        HintError::CustomHint(
-            format!("Storage read error, contract: {}, key: {}", contract_address, key).into_boxed_str(),
-        )
-    })?;
-
-    let ids_value = *get_integer_from_var_name("value", vm, ids_data, ap_tracking)?;
-    if ids_value != value {
-        return Err(HintError::AssertionFailed(
-            format!("Inconsistent storage value: {} <> {}.", ids_value, value).into(),
-        ));
-    }
-=======
+    vm: &mut VirtualMachine,
+    exec_scopes: &mut ExecutionScopes,
+    ids_data: &HashMap<String, HintReference>,
+    ap_tracking: &ApTracking,
+    _constants: &HashMap<String, Felt252>,
+) -> Result<(), HintError> {
     let syscall_handler: OsSyscallHandlerWrapper = exec_scopes.get(vars::scopes::SYSCALL_HANDLER)?;
     let mut execution_helper: ExecutionHelperWrapper = exec_scopes.get(vars::scopes::EXECUTION_HELPER)?;
 
@@ -603,7 +602,6 @@
     syscall_handler.validate_and_discard_syscall_ptr(syscall_ptr)?;
 
     execution_helper.exit_call();
->>>>>>> 78865420
 
     Ok(())
 }
@@ -655,11 +653,7 @@
         assert_eq!(syscall_ptr, Relocatable::from((3, 0)));
 
         let syscall_handler: OsSyscallHandlerWrapper = exec_scopes.get(vars::scopes::SYSCALL_HANDLER).unwrap();
-<<<<<<< HEAD
-        assert_eq!(syscall_handler.syscall_ptr().unwrap(), syscall_ptr);
-=======
         assert_eq!(syscall_handler.syscall_ptr(), Some(syscall_ptr));
->>>>>>> 78865420
     }
 }
 
