--- conflicted
+++ resolved
@@ -46,12 +46,7 @@
     &HashMap<String, Felt252>,
 ) -> Result<(), HintError>;
 
-<<<<<<< HEAD
-static HINTS: [(&str, HintImpl); 100] = [
-    (BREAKPOINT, breakpoint),
-=======
 static HINTS: [(&str, HintImpl); 104] = [
->>>>>>> c4e6312c
     (INITIALIZE_CLASS_HASHES, initialize_class_hashes),
     (INITIALIZE_STATE_CHANGES, initialize_state_changes),
     (IS_N_GE_TWO, is_n_ge_two),
@@ -88,15 +83,12 @@
     (execution::CHECK_EXECUTION, execution::check_execution),
     (execution::COMPARE_RETURN_VALUE, execution::compare_return_value),
     (execution::CHECK_IS_DEPRECATED, execution::check_is_deprecated),
-<<<<<<< HEAD
-    (execution::CHECK_RESPONSE_RETURN_VALUE, execution::check_response_return_value),
-=======
     (execution::CACHE_CONTRACT_STORAGE_REQUEST_KEY, execution::cache_contract_storage_request_key),
     (
         execution::CACHE_CONTRACT_STORAGE_SYSCALL_REQUEST_ADDRESS,
         execution::cache_contract_storage_syscall_request_address,
     ),
->>>>>>> c4e6312c
+    (execution::CHECK_RESPONSE_RETURN_VALUE, execution::check_response_return_value),
     (execution::CONTRACT_ADDRESS, execution::contract_address),
     (execution::END_TX, execution::end_tx),
     (execution::ENTER_CALL, execution::enter_call),
@@ -105,16 +97,13 @@
     (execution::ENTER_SCOPE_SYSCALL_HANDLER, execution::enter_scope_syscall_handler),
     (execution::ENTER_SYSCALL_SCOPES, execution::enter_syscall_scopes),
     (execution::EXIT_CALL, execution::exit_call),
-<<<<<<< HEAD
     (execution::EXIT_CALL_CONTRACT_SYSCALL, execution::exit_call_contract_syscall),
     (execution::EXIT_GET_CALLER_ADDRESS_SELECTOR, execution::exit_get_caller_address_selector),
     (execution::EXIT_GET_EXECUTION_INFO_SYSCALL, execution::exit_get_execution_info_syscall),
+    (execution::GEN_NONCE_ARG, execution::gen_nonce_arg),
     (execution::GEN_SIGNATURE_ARG, execution::gen_signature_arg),
     (execution::GET_STATE_ENTRY, execution::get_state_entry),
     (execution::INITIAL_GE_REQUIRED_GAS, execution::initial_ge_required_gas),
-=======
-    (execution::GEN_NONCE_ARG, execution::gen_nonce_arg),
-    (execution::GEN_SIGNATURE_ARG, execution::gen_signature_arg),
     (execution::GET_CONTRACT_ADDRESS_STATE_ENTRY, execution::get_contract_address_state_entry),
     (execution::GET_CONTRACT_ADDRESS_STATE_ENTRY_2, execution::get_contract_address_state_entry),
     (
@@ -126,7 +115,6 @@
         execution::GET_CONTRACT_ADDRESS_STATE_ENTRY_2,
         execution::get_contract_address_state_entry_and_set_new_state_entry,
     ),
->>>>>>> c4e6312c
     (execution::IS_DEPRECATED, execution::is_deprecated),
     (execution::IS_REVERTED, execution::is_reverted),
     (execution::LOAD_NEXT_TX, execution::load_next_tx),
@@ -159,13 +147,10 @@
     (state::SET_PREIMAGE_FOR_CLASS_COMMITMENTS, state::set_preimage_for_class_commitments),
     (state::SET_PREIMAGE_FOR_CURRENT_COMMITMENT_INFO, state::set_preimage_for_current_commitment_info),
     (state::SET_PREIMAGE_FOR_STATE_COMMITMENTS, state::set_preimage_for_state_commitments),
-<<<<<<< HEAD
-    (syscalls::CACHE_CONTRACT_STORAGE_2, syscalls::cache_contract_storage_2),
-=======
     (state::DECODE_NODE, state::decode_node_hint),
     (state::DECODE_NODE_2, state::decode_node_hint),
     (state::SET_INITIAL_STATE_UPDATES_PTR, state::set_initial_state_updates_ptr),
->>>>>>> c4e6312c
+    (syscalls::CACHE_CONTRACT_STORAGE_2, syscalls::cache_contract_storage_2),
     (syscalls::CALL_CONTRACT, syscalls::call_contract),
     (syscalls::DELEGATE_CALL, syscalls::delegate_call),
     (syscalls::DELEGATE_L1_HANDLER, syscalls::delegate_l1_handler),
