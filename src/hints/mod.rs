use std::collections::{HashMap, HashSet};

use cairo_lang_casm::hints::{Hint, StarknetHint};
use cairo_lang_casm::operand::{BinOpOperand, DerefOrImmediate, Operation, Register, ResOperand};
use cairo_vm::hint_processor::builtin_hint_processor::builtin_hint_processor_definition::{
    BuiltinHintProcessor, HintProcessorData,
};
use cairo_vm::hint_processor::builtin_hint_processor::hint_utils::*;
use cairo_vm::hint_processor::cairo_1_hint_processor::hint_processor::Cairo1HintProcessor;
use cairo_vm::hint_processor::hint_processor_definition::{
    HintExtension, HintProcessor, HintProcessorLogic, HintReference,
};
use cairo_vm::serde::deserialize_program::ApTracking;
use cairo_vm::types::exec_scope::ExecutionScopes;
use cairo_vm::types::relocatable::{MaybeRelocatable, Relocatable};
use cairo_vm::vm::errors::hint_errors::HintError;
use cairo_vm::vm::runners::cairo_runner::{ResourceTracker, RunResources};
use cairo_vm::vm::vm_core::VirtualMachine;
use cairo_vm::Felt252;
use indoc::indoc;
use num_bigint::BigInt;

use crate::execution::execute_syscalls;
use crate::execution::helper::ExecutionHelperWrapper;
use crate::execution::syscall_handler::OsSyscallHandlerWrapper;
use crate::hints::block_context::is_leaf;
use crate::io::input::StarknetOsInput;

pub mod block_context;
pub mod builtins;
pub mod execution;
mod output;
mod patricia;
pub mod state;
pub mod syscalls;
#[cfg(test)]
mod tests;
mod types;
mod unimplemented;
pub mod vars;

pub type HintImpl = fn(
    &mut VirtualMachine,
    &mut ExecutionScopes,
    &HashMap<String, HintReference>,
    &ApTracking,
    &HashMap<String, Felt252>,
) -> Result<(), HintError>;

#[rustfmt::skip]
<<<<<<< HEAD
static HINTS: [(&str, HintImpl); 156] = [
=======
static HINTS: [(&str, HintImpl); 190] = [
>>>>>>> 9fc7aff7
    (INITIALIZE_CLASS_HASHES, initialize_class_hashes),
    (INITIALIZE_STATE_CHANGES, initialize_state_changes),
    (IS_ON_CURVE, is_on_curve),
    (OS_INPUT_TRANSACTIONS, os_input_transactions),
    (SEGMENTS_ADD, segments_add),
    (SEGMENTS_ADD_TEMP, segments_add_temp),
    (SET_AP_TO_ACTUAL_FEE, set_ap_to_actual_fee),
    (SKIP_CALL, skip_call),
    (SKIP_TX, skip_tx),
    (STARKNET_OS_INPUT, starknet_os_input),
    (START_TX, start_tx),
    (block_context::BLOCK_NUMBER, block_context::block_number),
    (block_context::BLOCK_TIMESTAMP, block_context::block_timestamp),
    (block_context::BYTECODE_SEGMENT_STRUCTURE, block_context::bytecode_segment_structure),
    (block_context::CHAIN_ID, block_context::chain_id),
    (block_context::DEPRECATED_FEE_TOKEN_ADDRESS, block_context::deprecated_fee_token_address),
    (block_context::ELEMENTS_GE_10, block_context::elements_ge_10),
    (block_context::ELEMENTS_GE_2, block_context::elements_ge_2),
    (block_context::FEE_TOKEN_ADDRESS, block_context::fee_token_address),
    (block_context::GET_BLOCK_MAPPING, block_context::get_block_mapping),
    (block_context::IS_LEAF, is_leaf),
    (block_context::LOAD_CLASS_FACTS, block_context::load_class_facts),
    (block_context::LOAD_CLASS_INNER, block_context::load_class_inner),
    (block_context::LOAD_DEPRECATED_CLASS_FACTS, block_context::load_deprecated_class_facts),
    (block_context::LOAD_DEPRECATED_CLASS_INNER, block_context::load_deprecated_class_inner),
    (block_context::SEQUENCER_ADDRESS, block_context::sequencer_address),
    (builtins::SELECTED_BUILTINS, builtins::selected_builtins),
    (builtins::SELECT_BUILTIN, builtins::select_builtin),
    (builtins::UPDATE_BUILTIN_PTRS, builtins::update_builtin_ptrs),
    (execute_syscalls::IS_BLOCK_NUMBER_IN_BLOCK_HASH_BUFFER, execute_syscalls::is_block_number_in_block_hash_buffer),
    (execution::ADD_RELOCATION_RULE, execution::add_relocation_rule),
    (execution::ASSERT_TRANSACTION_HASH, execution::assert_transaction_hash),
    (execution::CACHE_CONTRACT_STORAGE_REQUEST_KEY, execution::cache_contract_storage_request_key),
    (execution::CACHE_CONTRACT_STORAGE_SYSCALL_REQUEST_ADDRESS, execution::cache_contract_storage_syscall_request_address),
    (execution::CHECK_EXECUTION, execution::check_execution),
    (execution::CHECK_IS_DEPRECATED, execution::check_is_deprecated),
    (execution::CHECK_RESPONSE_RETURN_VALUE, execution::check_response_return_value),
    (execution::COMPARE_RETURN_VALUE, execution::compare_return_value),
    (execution::CONTRACT_ADDRESS, execution::contract_address),
    (execution::END_TX, execution::end_tx),
    (execution::ENTER_CALL, execution::enter_call),
    (execution::ENTER_SCOPE_DEPRECATED_SYSCALL_HANDLER, execution::enter_scope_deprecated_syscall_handler),
    (execution::ENTER_SCOPE_DESCEND_EDGE, execution::enter_scope_descend_edge),
    (execution::ENTER_SCOPE_LEFT_CHILD, execution::enter_scope_left_child),
    (execution::ENTER_SCOPE_NEW_NODE, execution::enter_scope_new_node),
    (execution::ENTER_SCOPE_RIGHT_CHILD, execution::enter_scope_right_child),
    (execution::ENTER_SCOPE_NODE, execution::enter_scope_node_hint),
    (execution::ENTER_SCOPE_NEXT_NODE_BIT_0, execution::enter_scope_next_node_bit_0),
    (execution::ENTER_SCOPE_NEXT_NODE_BIT_1, execution::enter_scope_next_node_bit_1),
    (execution::ENTER_SCOPE_SYSCALL_HANDLER, execution::enter_scope_syscall_handler),
    (execution::ENTER_SYSCALL_SCOPES, execution::enter_syscall_scopes),
    (execution::EXIT_CALL, execution::exit_call),
    (execution::EXIT_TX, execution::exit_tx),
    (execution::GEN_CLASS_HASH_ARG, execution::gen_class_hash_arg),
    (execution::GEN_SIGNATURE_ARG, execution::gen_signature_arg),
<<<<<<< HEAD
    (execution::GET_CONTRACT_ADDRESS_STATE_ENTRY_AND_SET_NEW_STATE_ENTRY, execution::get_contract_address_state_entry_and_set_new_state_entry),
    (execution::GET_CONTRACT_ADDRESS_STATE_ENTRY_AND_SET_NEW_STATE_ENTRY_2, execution::get_contract_address_state_entry_and_set_new_state_entry),
=======
>>>>>>> 9fc7aff7
    (execution::GET_BLOCK_HASH_CONTRACT_ADDRESS_STATE_ENTRY_AND_SET_NEW_STATE_ENTRY, execution::get_block_hash_contract_address_state_entry_and_set_new_state_entry),
    (execution::GET_CONTRACT_ADDRESS_STATE_ENTRY, execution::get_contract_address_state_entry_and_set_new_state_entry),
    (execution::INITIAL_GE_REQUIRED_GAS, execution::initial_ge_required_gas),
    (execution::GET_OLD_BLOCK_NUMBER_AND_HASH, execution::get_old_block_number_and_hash),
    (execution::IS_DEPRECATED, execution::is_deprecated),
    (execution::IS_REVERTED, execution::is_reverted),
    (execution::LOAD_NEXT_TX, execution::load_next_tx),
    (execution::LOG_ENTER_SYSCALL, execution::log_enter_syscall),
    (execution::OS_CONTEXT_SEGMENTS, execution::os_context_segments),
    (execution::PREPARE_CONSTRUCTOR_EXECUTION, execution::prepare_constructor_execution),
    (execution::RESOURCE_BOUNDS, execution::resource_bounds),
    (execution::SET_AP_TO_TX_NONCE, execution::set_ap_to_tx_nonce),
    (execution::START_TX, execution::start_tx),
    (execution::TRANSACTION_VERSION, execution::transaction_version),
    (execution::TX_ACCOUNT_DEPLOYMENT_DATA, execution::tx_account_deployment_data),
    (execution::TX_ACCOUNT_DEPLOYMENT_DATA_LEN, execution::tx_account_deployment_data_len),
    (execution::TX_CALLDATA, execution::tx_calldata),
    (execution::TX_CALLDATA_LEN, execution::tx_calldata_len),
    (execution::TX_ENTRY_POINT_SELECTOR, execution::tx_entry_point_selector),
    (execution::TX_FEE_DATA_AVAILABILITY_MODE, execution::tx_fee_data_availability_mode),
    (execution::TX_MAX_FEE, execution::tx_max_fee),
    (execution::TX_NONCE, execution::tx_nonce),
    (execution::TX_NONCE_DATA_AVAILABILITY_MODE, execution::tx_nonce_data_availability_mode),
    (execution::TX_PAYMASTER_DATA, execution::tx_paymaster_data),
    (execution::TX_PAYMASTER_DATA_LEN, execution::tx_paymaster_data_len),
    (execution::TX_RESOURCE_BOUNDS_LEN, execution::tx_resource_bounds_len),
    (execution::TX_TIP, execution::tx_tip),
    (execution::WRITE_OLD_BLOCK_TO_STORAGE, execution::write_old_block_to_storage),
    (execution::WRITE_SYSCALL_RESULT, execution::write_syscall_result),
    (execution::WRITE_SYSCALL_RESULT_DEPRECATED, execution::write_syscall_result_deprecated),
    (output::SET_AP_TO_BLOCK_HASH, output::set_ap_to_block_hash),
    (output::SET_TREE_STRUCTURE, output::set_tree_structure),
    (patricia::ASSERT_CASE_IS_RIGHT, patricia::assert_case_is_right),
    (patricia::HEIGHT_IS_ZERO_OR_LEN_NODE_PREIMAGE_IS_TWO, patricia::height_is_zero_or_len_node_preimage_is_two),
    (patricia::IS_CASE_RIGHT, patricia::is_case_right),
    (patricia::PREPARE_PREIMAGE_VALIDATION_NON_DETERMINISTIC_HASHES, patricia::prepare_preimage_validation_non_deterministic_hashes),
    (patricia::SET_AP_TO_DESCEND, patricia::set_ap_to_descend),
    (patricia::SET_BIT, patricia::set_bit),
    (patricia::SET_SIBLINGS, patricia::set_siblings),
    (patricia::SPLIT_DESCEND, patricia::split_descend),
    (state::DECODE_NODE, state::decode_node_hint),
    (state::DECODE_NODE_2, state::decode_node_hint),
    (state::ENTER_SCOPE_COMMITMENT_INFO_BY_ADDRESS, state::enter_scope_commitment_info_by_address),
    (state::LOAD_BOTTOM, state::load_bottom),
    (state::LOAD_EDGE, state::load_edge),
    (state::SET_PREIMAGE_FOR_CLASS_COMMITMENTS, state::set_preimage_for_class_commitments),
    (state::SET_PREIMAGE_FOR_CURRENT_COMMITMENT_INFO, state::set_preimage_for_current_commitment_info),
    (state::SET_PREIMAGE_FOR_STATE_COMMITMENTS, state::set_preimage_for_state_commitments),
    (syscalls::CALL_CONTRACT, syscalls::call_contract),
    (syscalls::DELEGATE_CALL, syscalls::delegate_call),
    (syscalls::DELEGATE_L1_HANDLER, syscalls::delegate_l1_handler),
    (syscalls::DEPLOY, syscalls::deploy),
    (syscalls::EMIT_EVENT, syscalls::emit_event),
    (syscalls::EXIT_CALL_CONTRACT_SYSCALL, syscalls::exit_call_contract_syscall),
    (syscalls::EXIT_DELEGATE_CALL_SYSCALL, syscalls::exit_delegate_call_syscall),
    (syscalls::EXIT_DELEGATE_L1_HANDLER_SYSCALL, syscalls::exit_delegate_l1_handler_syscall),
    (syscalls::EXIT_DEPLOY_SYSCALL, syscalls::exit_deploy_syscall),
    (syscalls::EXIT_EMIT_EVENT_SYSCALL, syscalls::exit_emit_event_syscall),
    (syscalls::EXIT_GET_BLOCK_HASH_SYSCALL, syscalls::exit_get_block_hash_syscall),
    (syscalls::EXIT_GET_BLOCK_TIMESTAMP_SYSCALL, syscalls::exit_get_block_timestamp_syscall),
    (syscalls::EXIT_GET_CALLER_ADDRESS_SYSCALL, syscalls::exit_get_caller_address_syscall),
    (syscalls::EXIT_GET_CONTRACT_ADDRESS_SYSCALL, syscalls::exit_get_contract_address_syscall),
    (syscalls::EXIT_GET_EXECUTION_INFO_SYSCALL, syscalls::exit_get_execution_info_syscall),
    (syscalls::EXIT_GET_SEQUENCER_ADDRESS_SYSCALL, syscalls::exit_get_sequencer_address_syscall),
    (syscalls::EXIT_GET_TX_INFO_SYSCALL, syscalls::exit_get_tx_info_syscall),
    (syscalls::EXIT_GET_TX_SIGNATURE_SYSCALL, syscalls::exit_get_tx_signature_syscall),
    (syscalls::EXIT_KECCAK_SYSCALL, syscalls::exit_keccak_syscall),
    (syscalls::EXIT_LIBRARY_CALL_L1_HANDLER_SYSCALL, syscalls::exit_library_call_l1_handler_syscall),
    (syscalls::EXIT_LIBRARY_CALL_SYSCALL, syscalls::exit_library_call_syscall),
    (syscalls::EXIT_REPLACE_CLASS_SYSCALL, syscalls::exit_replace_class_syscall),
    (syscalls::EXIT_SECP256K1_ADD_SYSCALL, syscalls::exit_secp256k1_add_syscall),
    (syscalls::EXIT_SECP256K1_GET_POINT_FROM_X_SYSCALL, syscalls::exit_secp256k1_get_point_from_x_syscall),
    (syscalls::EXIT_SECP256K1_GET_XY_SYSCALL, syscalls::exit_secp256k1_get_xy_syscall),
    (syscalls::EXIT_SECP256K1_MUL_SYSCALL, syscalls::exit_secp256k1_mul_syscall),
    (syscalls::EXIT_SECP256K1_NEW_SYSCALL, syscalls::exit_secp256k1_new_syscall),
    (syscalls::EXIT_SECP256R1_ADD_SYSCALL, syscalls::exit_secp256r1_add_syscall),
    (syscalls::EXIT_SECP256R1_GET_POINT_FROM_X_SYSCALL, syscalls::exit_secp256r1_get_point_from_x_syscall),
    (syscalls::EXIT_SECP256R1_GET_XY_SYSCALL, syscalls::exit_secp256r1_get_xy_syscall),
    (syscalls::EXIT_SECP256R1_MUL_SYSCALL, syscalls::exit_secp256r1_mul_syscall),
    (syscalls::EXIT_SECP256R1_NEW_SYSCALL, syscalls::exit_secp256r1_new_syscall),
    (syscalls::EXIT_SEND_MESSAGE_TO_L1_SYSCALL, syscalls::exit_send_message_to_l1_syscall),
    (syscalls::EXIT_STORAGE_READ_SYSCALL, syscalls::exit_storage_read_syscall),
    (syscalls::EXIT_STORAGE_WRITE_SYSCALL, syscalls::exit_storage_write_syscall),
    (syscalls::GET_BLOCK_NUMBER, syscalls::get_block_number),
    (syscalls::GET_BLOCK_TIMESTAMP, syscalls::get_block_timestamp),
    (syscalls::GET_CALLER_ADDRESS, syscalls::get_caller_address),
    (syscalls::GET_CONTRACT_ADDRESS, syscalls::get_contract_address),
    (syscalls::GET_SEQUENCER_ADDRESS, syscalls::get_sequencer_address),
    (syscalls::GET_TX_INFO, syscalls::get_tx_info),
    (syscalls::GET_TX_SIGNATURE, syscalls::get_tx_signature),
    (syscalls::LIBRARY, syscalls::library_call),
    (syscalls::LIBRARY_CALL_L1_HANDLER, syscalls::library_call_l1_handler),
    (syscalls::OS_LOGGER_ENTER_SYSCALL_PREPRARE_EXIT_SYSCALL, syscalls::os_logger_enter_syscall_preprare_exit_syscall),
    (syscalls::REPLACE_CLASS, syscalls::replace_class),
    (syscalls::SEND_MESSAGE_TO_L1, syscalls::send_message_to_l1),
    (syscalls::STORAGE_READ, syscalls::storage_read),
    (syscalls::STORAGE_WRITE, syscalls::storage_write),
    (syscalls::SET_SYSCALL_PTR, syscalls::set_syscall_ptr),
    (BREAKPOINT, breakpoint),
<<<<<<< HEAD
    // TODO: hint_stub should show which hint is not implemented
    // (unimplemented::ASSIGN_BYTECODE_SEGMENTS, hint_stub),
    // (unimplemented::COMPUTE_SLOPE, hint_stub),
    // (unimplemented::ASSIGN_STATE_ENTRY_WITH_NEW_SEGMENT, hint_stub),
    // (unimplemented::SET_STATE_ENTRY_TO_ACCOUNT_CONTRACT_ADDRESS, hint_stub),
    // (unimplemented::CALCULATE_VALUE, hint_stub),
    // (unimplemented::COMPARE_RETURN_VALUE_2, hint_stub),
    // (unimplemented::SET_AP_TO_SEGMENT_HASH, hint_stub),
    // (unimplemented::FETCH_RESULT, hint_stub),
    // (unimplemented::COMPUTE_NEW_Y, hint_stub),
    // (unimplemented::COMPUTE_VALUE_DIV_MOD, hint_stub),
    // (unimplemented::DATA_TO_HASH_NEW_SEGMENT, hint_stub),
    // (unimplemented::SET_STATE_UPDATES_START, hint_stub),
    // (unimplemented::ASSERT_END_OF_BYTECODE_SEGMENTS, hint_stub),
    // (unimplemented::ADDITIONAL_DATA_NEW_SEGMENT, hint_stub),
    // (unimplemented::WRITE_ADDRESS, hint_stub),
    // (unimplemented::COMPUTE_IDS_HIGH_LOW, hint_stub),
    // (unimplemented::WRITE_ZKG_COMMITMENT_ADDRESS, hint_stub),
    // (unimplemented::WRITE_NIBBLES_TO_MEM, hint_stub),
    // (unimplemented::WRITE_USE_ZKG_DA_TO_MEM, hint_stub),
    // (unimplemented::PACK_X_PRIME, hint_stub),
    // (unimplemented::WRITE_CASE_NOT_LEFT_TO_AP, hint_stub),
    // (unimplemented::EXIT_SYSCALL_GET_BLOCK_NUMBER, hint_stub),
    // (unimplemented::ITER_CURRENT_SEGMENT_INFO, hint_stub),
    // (unimplemented::CHECK_REQUEST_BLOCK_AGAINST_BUFFER_LEN, hint_stub),
    // (unimplemented::START_TX_VALIDATE_DECLARE, hint_stub),
    // (unimplemented::WRITE_TX_NONCE_TO_MEMORY, hint_stub),
    // (unimplemented::MAYBE_WRITE_ADDRESS_TO_AP, hint_stub),
    // (unimplemented::GENERATE_NIBBLES, hint_stub),
    // (unimplemented::IS_ON_CURVE_2, hint_stub),
    // (unimplemented::PACK_X_PRIME_2, hint_stub),
    // (unimplemented::WRITE_DIVMOD_SEGMENT, hint_stub),
    // (unimplemented::CALCULATE_VALUE_2, hint_stub),
    // (unimplemented::COMPUTE_Q_MOD_PRIME, hint_stub),
    // (unimplemented::CREATE_COMMON_ARGS, hint_stub),
    // (unimplemented::COMPUTE_SLOPE_2, hint_stub),
    // (unimplemented::COMPUTE_IDS_LOW, hint_stub),
=======
    (unimplemented::ASSIGN_BYTECODE_SEGMENTS, hint_stub),
    (unimplemented::COMPUTE_SLOPE, hint_stub),
    (unimplemented::ASSIGN_STATE_ENTRY_WITH_NEW_SEGMENT, hint_stub),
    (unimplemented::SET_STATE_ENTRY_TO_ACCOUNT_CONTRACT_ADDRESS, hint_stub),
    (unimplemented::CALCULATE_VALUE, hint_stub),
    (unimplemented::COMPARE_RETURN_VALUE_2, hint_stub),
    (unimplemented::SET_AP_TO_SEGMENT_HASH, hint_stub),
    (unimplemented::FETCH_RESULT, hint_stub),
    (unimplemented::COMPUTE_NEW_Y, hint_stub),
    (unimplemented::COMPUTE_VALUE_DIV_MOD, hint_stub),
    (unimplemented::DATA_TO_HASH_NEW_SEGMENT, hint_stub),
    (unimplemented::SET_STATE_UPDATES_START, hint_stub),
    (unimplemented::ASSERT_END_OF_BYTECODE_SEGMENTS, hint_stub),
    (unimplemented::ADDITIONAL_DATA_NEW_SEGMENT, hint_stub),
    (unimplemented::WRITE_ADDRESS, hint_stub),
    (unimplemented::COMPUTE_IDS_HIGH_LOW, hint_stub),
    (unimplemented::WRITE_ZKG_COMMITMENT_ADDRESS, hint_stub),
    (unimplemented::WRITE_NIBBLES_TO_MEM, hint_stub),
    (unimplemented::WRITE_USE_ZKG_DA_TO_MEM, hint_stub),
    (unimplemented::PACK_X_PRIME, hint_stub),
    (unimplemented::WRITE_CASE_NOT_LEFT_TO_AP, hint_stub),
    (unimplemented::EXIT_SYSCALL_GET_BLOCK_NUMBER, hint_stub),
    (unimplemented::ITER_CURRENT_SEGMENT_INFO, hint_stub),
    (unimplemented::CHECK_REQUEST_BLOCK_AGAINST_BUFFER_LEN, hint_stub),
    (unimplemented::START_TX_VALIDATE_DECLARE, hint_stub),
    (unimplemented::WRITE_TX_NONCE_TO_MEMORY, hint_stub),
    (unimplemented::MAYBE_WRITE_ADDRESS_TO_AP, hint_stub),
    (unimplemented::GENERATE_NIBBLES, hint_stub),
    (unimplemented::IS_ON_CURVE_2, hint_stub),
    (unimplemented::PACK_X_PRIME_2, hint_stub),
    (unimplemented::WRITE_DIVMOD_SEGMENT, hint_stub),
    (unimplemented::CALCULATE_VALUE_2, hint_stub),
    (unimplemented::COMPUTE_Q_MOD_PRIME, hint_stub),
    (unimplemented::CREATE_COMMON_ARGS, hint_stub),
    (unimplemented::COMPUTE_SLOPE_2, hint_stub),
    (unimplemented::COMPUTE_IDS_LOW, hint_stub),
>>>>>>> 9fc7aff7
];

/// Hint Extensions extend the current map of hints used by the VM.
/// This behaviour achieves what the `vm_load_data` primitive does for cairo-lang
/// and is needed to implement os hints like `vm_load_program`.
type ExtensiveHintImpl = fn(
    &dyn HintProcessor,
    &mut VirtualMachine,
    &mut ExecutionScopes,
    &HashMap<String, HintReference>,
    &ApTracking,
) -> Result<HintExtension, HintError>;

static EXTENSIVE_HINTS: [(&str, ExtensiveHintImpl); 2] = [
    (block_context::LOAD_DEPRECATED_CLASS, block_context::load_deprecated_class),
    (block_context::LOAD_CLASS, block_context::load_class),
];

pub struct SnosHintProcessor {
    builtin_hint_proc: BuiltinHintProcessor,
    cairo1_builtin_hint_proc: Cairo1HintProcessor,
    hints: HashMap<String, HintImpl>,
    extensive_hints: HashMap<String, ExtensiveHintImpl>,
    run_resources: RunResources,
}

impl ResourceTracker for SnosHintProcessor {
    fn consumed(&self) -> bool {
        self.run_resources.consumed()
    }

    fn consume_step(&mut self) {
        self.run_resources.consume_step()
    }

    fn get_n_steps(&self) -> Option<usize> {
        self.run_resources.get_n_steps()
    }

    fn run_resources(&self) -> &RunResources {
        &self.run_resources
    }
}

impl Default for SnosHintProcessor {
    fn default() -> Self {
        let hints = HINTS.into_iter().map(|(h, i)| (h.to_string(), i)).collect();
        let extensive_hints = EXTENSIVE_HINTS.into_iter().map(|(h, i)| (h.to_string(), i)).collect();
        Self {
            builtin_hint_proc: BuiltinHintProcessor::new_empty(),
            cairo1_builtin_hint_proc: Cairo1HintProcessor::new(Default::default(), Default::default()),
            hints,
            extensive_hints,
            run_resources: Default::default(),
        }
    }
}

// from blockifier/cairo-vm:
fn get_ptr_from_res_operand(vm: &mut VirtualMachine, res: &ResOperand) -> Result<Relocatable, HintError> {
    let (cell, base_offset) = match res {
        ResOperand::Deref(cell) => (cell, Felt252::ZERO),
        ResOperand::BinOp(BinOpOperand { op: Operation::Add, a, b: DerefOrImmediate::Immediate(b) }) => {
            (a, Felt252::from(&b.value))
        }
        _ => {
            return Err(HintError::CustomHint(
                "Failed to extract buffer, expected ResOperand of BinOp type to have Inmediate b value"
                    .to_owned()
                    .into_boxed_str(),
            ));
        }
    };
    let base = match cell.register {
        Register::AP => vm.get_ap(),
        Register::FP => vm.get_fp(),
    };
    let cell_reloc = (base + (i32::from(cell.offset)))?;
    (vm.get_relocatable(cell_reloc)? + &base_offset).map_err(|e| e.into())
}

impl SnosHintProcessor {
    pub fn hints(&self) -> HashSet<String> {
        self.hints
            .keys()
            .cloned()
            .collect::<HashSet<_>>()
            .union(&self.extensive_hints.keys().cloned().collect::<HashSet<_>>())
            .cloned()
            .collect::<HashSet<_>>()
    }
}

impl HintProcessorLogic for SnosHintProcessor {
    // stub for trait impl
    fn execute_hint(
        &mut self,
        _vm: &mut VirtualMachine,
        _exec_scopes: &mut ExecutionScopes,
        _hint_data: &Box<dyn core::any::Any>,
        _constants: &HashMap<String, Felt252>,
    ) -> Result<(), HintError> {
        Ok(())
    }

    fn execute_hint_extensive(
        &mut self,
        vm: &mut VirtualMachine,
        exec_scopes: &mut ExecutionScopes,
        hint_data: &Box<dyn core::any::Any>,
        constants: &HashMap<String, Felt252>,
    ) -> Result<HintExtension, HintError> {
        if let Some(hpd) = hint_data.downcast_ref::<HintProcessorData>() {
            let hint_code = hpd.code.as_str();
            if let Some(hint_impl) = self.hints.get(hint_code) {
                return hint_impl(vm, exec_scopes, &hpd.ids_data, &hpd.ap_tracking, constants)
                    .map(|_| HintExtension::default());
            }

            if let Some(hint_impl) = self.extensive_hints.get(hint_code) {
                let r = hint_impl(self, vm, exec_scopes, &hpd.ids_data, &hpd.ap_tracking);
                return r;
            }

            return self
                .builtin_hint_proc
                .execute_hint(vm, exec_scopes, hint_data, constants)
                .map(|_| HintExtension::default());
        }

        if let Some(hint) = hint_data.downcast_ref::<Hint>() {
            if let Hint::Starknet(StarknetHint::SystemCall { system }) = hint {
                let syscall_ptr = get_ptr_from_res_operand(vm, system)?;
                let syscall_handler = exec_scopes.get::<OsSyscallHandlerWrapper>("syscall_handler")?;
                return syscall_handler.syscall(vm, syscall_ptr).map(|_| HintExtension::default());
            } else {
                return self.cairo1_builtin_hint_proc.execute(vm, exec_scopes, hint).map(|_| HintExtension::default());
            }
        }

        Err(HintError::WrongHintData)
    }
}

pub fn hint_stub(
    _vm: &mut VirtualMachine,
    _exec_scopes: &mut ExecutionScopes,
    _ids_data: &HashMap<String, HintReference>,
    _ap_tracking: &ApTracking,
    _constants: &HashMap<String, Felt252>,
) -> Result<(), HintError> {
    Err(HintError::CustomHint("Hint stubbed but not implemented".to_string().into_boxed_str()))
}

pub const STARKNET_OS_INPUT: &str = indoc! {r#"
    from starkware.starknet.core.os.os_input import StarknetOsInput

    os_input = StarknetOsInput.load(data=program_input)

    ids.initial_carried_outputs.messages_to_l1 = segments.add_temp_segment()
    ids.initial_carried_outputs.messages_to_l2 = segments.add_temp_segment()"#
};

pub fn starknet_os_input(
    vm: &mut VirtualMachine,
    _exec_scopes: &mut ExecutionScopes,
    ids_data: &HashMap<String, HintReference>,
    ap_tracking: &ApTracking,
    _constants: &HashMap<String, Felt252>,
) -> Result<(), HintError> {
    let initial_carried_outputs_ptr = get_ptr_from_var_name("initial_carried_outputs", vm, ids_data, ap_tracking)?;

    let messages_to_l1 = initial_carried_outputs_ptr;
    let temp_segment = vm.add_temporary_segment();
    vm.insert_value(messages_to_l1, temp_segment)?;

    let messages_to_l2 = (initial_carried_outputs_ptr + 1_i32)?;
    let temp_segment = vm.add_temporary_segment();
    vm.insert_value(messages_to_l2, temp_segment).map_err(|e| e.into())
}

pub const INITIALIZE_STATE_CHANGES: &str = indoc! {r#"
    from starkware.python.utils import from_bytes

    initial_dict = {
        address: segments.gen_arg(
            (from_bytes(contract.contract_hash), segments.add(), contract.nonce))
        for address, contract in os_input.contracts.items()
    }"#
};

pub fn initialize_state_changes(
    vm: &mut VirtualMachine,
    exec_scopes: &mut ExecutionScopes,
    _ids_data: &HashMap<String, HintReference>,
    _ap_tracking: &ApTracking,
    _constants: &HashMap<String, Felt252>,
) -> Result<(), HintError> {
    let os_input = exec_scopes.get::<StarknetOsInput>("os_input")?;
    let mut state_dict: HashMap<MaybeRelocatable, MaybeRelocatable> = HashMap::new();
    for (addr, contract_state) in os_input.contracts {
        let change_base = vm.add_memory_segment();
        vm.insert_value(change_base, contract_state.contract_hash)?;
        let storage_commitment_base = vm.add_memory_segment();
        vm.insert_value((change_base + 1)?, storage_commitment_base)?;
        vm.insert_value((change_base + 2)?, contract_state.nonce)?;

        state_dict.insert(MaybeRelocatable::from(addr), MaybeRelocatable::from(change_base));
    }

    exec_scopes.insert_box("initial_dict", Box::new(state_dict));
    Ok(())
}

pub const INITIALIZE_CLASS_HASHES: &str = "initial_dict = os_input.class_hash_to_compiled_class_hash";

pub fn initialize_class_hashes(
    _vm: &mut VirtualMachine,
    exec_scopes: &mut ExecutionScopes,
    _ids_data: &HashMap<String, HintReference>,
    _ap_tracking: &ApTracking,
    _constants: &HashMap<String, Felt252>,
) -> Result<(), HintError> {
    let os_input = exec_scopes.get::<StarknetOsInput>("os_input")?;
    let mut class_dict: HashMap<MaybeRelocatable, MaybeRelocatable> = HashMap::new();
    for (class_hash, compiled_class_hash) in os_input.class_hash_to_compiled_class_hash {
        class_dict.insert(MaybeRelocatable::from(class_hash), MaybeRelocatable::from(compiled_class_hash));
    }

    exec_scopes.insert_box("initial_dict", Box::new(class_dict));
    Ok(())
}

pub const SEGMENTS_ADD: &str = "memory[ap] = to_felt_or_relocatable(segments.add())";

pub fn segments_add(
    vm: &mut VirtualMachine,
    _exec_scopes: &mut ExecutionScopes,
    _ids_data: &HashMap<String, HintReference>,
    _ap_tracking: &ApTracking,
    _constants: &HashMap<String, Felt252>,
) -> Result<(), HintError> {
    let segment = vm.add_memory_segment();
    insert_value_into_ap(vm, segment)
}

pub const SEGMENTS_ADD_TEMP: &str = "memory[ap] = to_felt_or_relocatable(segments.add_temp_segment())";

pub fn segments_add_temp(
    vm: &mut VirtualMachine,
    _exec_scopes: &mut ExecutionScopes,
    _ids_data: &HashMap<String, HintReference>,
    _ap_tracking: &ApTracking,
    _constants: &HashMap<String, Felt252>,
) -> Result<(), HintError> {
    let temp_segment = vm.add_temporary_segment();
    insert_value_into_ap(vm, temp_segment)
}

pub const BREAKPOINT: &str = "breakpoint()";

pub fn breakpoint(
    vm: &mut VirtualMachine,
    _exec_scopes: &mut ExecutionScopes,
    _ids_data: &HashMap<String, HintReference>,
    _ap_tracking: &ApTracking,
    _constants: &HashMap<String, Felt252>,
) -> Result<(), HintError> {
    let pc = vm.get_pc();
    let fp = vm.get_fp();
    let ap = vm.get_ap();
    println!("-----------BEGIN BREAKPOINT-----------");
    println!("\tpc -> {}, fp -> {}, ap -> {}", pc, fp, ap);
    // println!("\tnum_constants -> {:?}", constants.len());

    // print!("\tbuiltins -> ");
    // vm.get_builtin_runners().iter().for_each(|builtin| print!("{}(base {:?}), ", builtin.name(),
    // builtin.base()));

    // let range_check_ptr = get_maybe_relocatable_from_var_name("range_check_ptr", vm, ids_data,
    // ap_tracking)?; println!("range_check_ptr -> {:?} ", range_check_ptr);

    // println!("\tap_tracking -> {ap_tracking:?}");
    // println!("\texec_scops -> {:?}", exec_scopes.get_local_variables().unwrap().keys());
    // println!("\tids -> {:?}", ids_data);
    println!("-----------END BREAKPOINT-----------");
    Ok(())
}

pub const SET_AP_TO_ACTUAL_FEE: &str =
    "memory[ap] = to_felt_or_relocatable(execution_helper.tx_execution_info.actual_fee)";

pub fn set_ap_to_actual_fee(
    vm: &mut VirtualMachine,
    exec_scopes: &mut ExecutionScopes,
    _ids_data: &HashMap<String, HintReference>,
    _ap_tracking: &ApTracking,
    _constants: &HashMap<String, Felt252>,
) -> Result<(), HintError> {
    let execution_helper = exec_scopes.get::<ExecutionHelperWrapper>(vars::scopes::EXECUTION_HELPER)?;
    let actual_fee = execution_helper
        .execution_helper
        .borrow()
        .tx_execution_info
        .as_ref()
        .ok_or(HintError::CustomHint("ExecutionHelper should have tx_execution_info".to_owned().into_boxed_str()))?
        .actual_fee;

    insert_value_into_ap(vm, Felt252::from(actual_fee.0))
}

pub const IS_ON_CURVE: &str = "ids.is_on_curve = (y * y) % SECP_P == y_square_int";

pub fn is_on_curve(
    vm: &mut VirtualMachine,
    exec_scopes: &mut ExecutionScopes,
    ids_data: &HashMap<String, HintReference>,
    ap_tracking: &ApTracking,
    _constants: &HashMap<String, Felt252>,
) -> Result<(), HintError> {
    let y: BigInt = exec_scopes.get(vars::ids::Y)?;
    let y_square_int: BigInt = exec_scopes.get(vars::ids::Y_SQUARE_INT)?;
    let sec_p: BigInt = exec_scopes.get(vars::ids::SECP_P)?;

    let is_on_curve = (y.clone() * y) % sec_p == y_square_int;
    let is_on_curve: Felt252 = if is_on_curve { Felt252::ONE } else { Felt252::ZERO };
    insert_value_from_var_name(vars::ids::IS_ON_CURVE, is_on_curve, vm, ids_data, ap_tracking)?;

    Ok(())
}

const START_TX: &str = "execution_helper.start_tx(tx_info_ptr=ids.deprecated_tx_info.address_)";

pub fn start_tx(
    vm: &mut VirtualMachine,
    exec_scopes: &mut ExecutionScopes,
    ids_data: &HashMap<String, HintReference>,
    ap_tracking: &ApTracking,
    _constants: &HashMap<String, Felt252>,
) -> Result<(), HintError> {
    let deprecated_tx_info_ptr =
        get_relocatable_from_var_name(vars::ids::DEPRECATED_TX_INFO, vm, ids_data, ap_tracking)?;

    let execution_helper = exec_scopes.get::<ExecutionHelperWrapper>(vars::scopes::EXECUTION_HELPER)?;
    execution_helper.start_tx(Some(deprecated_tx_info_ptr));

    Ok(())
}

const SKIP_TX: &str = "execution_helper.skip_tx()";

pub fn skip_tx(
    _vm: &mut VirtualMachine,
    exec_scopes: &mut ExecutionScopes,
    _ids_data: &HashMap<String, HintReference>,
    _ap_tracking: &ApTracking,
    _constants: &HashMap<String, Felt252>,
) -> Result<(), HintError> {
    let execution_helper = exec_scopes.get::<ExecutionHelperWrapper>(vars::scopes::EXECUTION_HELPER)?;
    execution_helper.skip_tx();

    Ok(())
}

const SKIP_CALL: &str = "execution_helper.skip_call()";

pub fn skip_call(
    _vm: &mut VirtualMachine,
    exec_scopes: &mut ExecutionScopes,
    _ids_data: &HashMap<String, HintReference>,
    _ap_tracking: &ApTracking,
    _constants: &HashMap<String, Felt252>,
) -> Result<(), HintError> {
    let mut execution_helper = exec_scopes.get::<ExecutionHelperWrapper>(vars::scopes::EXECUTION_HELPER)?;
    execution_helper.skip_call();

    Ok(())
}

const OS_INPUT_TRANSACTIONS: &str = "memory[fp + 8] = to_felt_or_relocatable(len(os_input.transactions))";

pub fn os_input_transactions(
    vm: &mut VirtualMachine,
    exec_scopes: &mut ExecutionScopes,
    _ids_data: &HashMap<String, HintReference>,
    _ap_tracking: &ApTracking,
    _constants: &HashMap<String, Felt252>,
) -> Result<(), HintError> {
    let os_input = exec_scopes.get::<StarknetOsInput>("os_input")?;
    let num_txns = os_input.transactions.len();
    vm.insert_value((vm.get_fp() + 8)?, num_txns).map_err(HintError::Memory)
}<|MERGE_RESOLUTION|>--- conflicted
+++ resolved
@@ -48,11 +48,7 @@
 ) -> Result<(), HintError>;
 
 #[rustfmt::skip]
-<<<<<<< HEAD
-static HINTS: [(&str, HintImpl); 156] = [
-=======
-static HINTS: [(&str, HintImpl); 190] = [
->>>>>>> 9fc7aff7
+static HINTS: [(&str, HintImpl); 158] = [
     (INITIALIZE_CLASS_HASHES, initialize_class_hashes),
     (INITIALIZE_STATE_CHANGES, initialize_state_changes),
     (IS_ON_CURVE, is_on_curve),
@@ -108,11 +104,10 @@
     (execution::EXIT_TX, execution::exit_tx),
     (execution::GEN_CLASS_HASH_ARG, execution::gen_class_hash_arg),
     (execution::GEN_SIGNATURE_ARG, execution::gen_signature_arg),
-<<<<<<< HEAD
     (execution::GET_CONTRACT_ADDRESS_STATE_ENTRY_AND_SET_NEW_STATE_ENTRY, execution::get_contract_address_state_entry_and_set_new_state_entry),
     (execution::GET_CONTRACT_ADDRESS_STATE_ENTRY_AND_SET_NEW_STATE_ENTRY_2, execution::get_contract_address_state_entry_and_set_new_state_entry),
-=======
->>>>>>> 9fc7aff7
+    (execution::GET_BLOCK_HASH_CONTRACT_ADDRESS_STATE_ENTRY_AND_SET_NEW_STATE_ENTRY, execution::get_block_hash_contract_address_state_entry_and_set_new_state_entry),
+    (execution::GET_CONTRACT_ADDRESS_STATE_ENTRY, execution::get_contract_address_state_entry_and_set_new_state_entry),
     (execution::GET_BLOCK_HASH_CONTRACT_ADDRESS_STATE_ENTRY_AND_SET_NEW_STATE_ENTRY, execution::get_block_hash_contract_address_state_entry_and_set_new_state_entry),
     (execution::GET_CONTRACT_ADDRESS_STATE_ENTRY, execution::get_contract_address_state_entry_and_set_new_state_entry),
     (execution::INITIAL_GE_REQUIRED_GAS, execution::initial_ge_required_gas),
@@ -212,7 +207,6 @@
     (syscalls::STORAGE_WRITE, syscalls::storage_write),
     (syscalls::SET_SYSCALL_PTR, syscalls::set_syscall_ptr),
     (BREAKPOINT, breakpoint),
-<<<<<<< HEAD
     // TODO: hint_stub should show which hint is not implemented
     // (unimplemented::ASSIGN_BYTECODE_SEGMENTS, hint_stub),
     // (unimplemented::COMPUTE_SLOPE, hint_stub),
@@ -250,44 +244,6 @@
     // (unimplemented::CREATE_COMMON_ARGS, hint_stub),
     // (unimplemented::COMPUTE_SLOPE_2, hint_stub),
     // (unimplemented::COMPUTE_IDS_LOW, hint_stub),
-=======
-    (unimplemented::ASSIGN_BYTECODE_SEGMENTS, hint_stub),
-    (unimplemented::COMPUTE_SLOPE, hint_stub),
-    (unimplemented::ASSIGN_STATE_ENTRY_WITH_NEW_SEGMENT, hint_stub),
-    (unimplemented::SET_STATE_ENTRY_TO_ACCOUNT_CONTRACT_ADDRESS, hint_stub),
-    (unimplemented::CALCULATE_VALUE, hint_stub),
-    (unimplemented::COMPARE_RETURN_VALUE_2, hint_stub),
-    (unimplemented::SET_AP_TO_SEGMENT_HASH, hint_stub),
-    (unimplemented::FETCH_RESULT, hint_stub),
-    (unimplemented::COMPUTE_NEW_Y, hint_stub),
-    (unimplemented::COMPUTE_VALUE_DIV_MOD, hint_stub),
-    (unimplemented::DATA_TO_HASH_NEW_SEGMENT, hint_stub),
-    (unimplemented::SET_STATE_UPDATES_START, hint_stub),
-    (unimplemented::ASSERT_END_OF_BYTECODE_SEGMENTS, hint_stub),
-    (unimplemented::ADDITIONAL_DATA_NEW_SEGMENT, hint_stub),
-    (unimplemented::WRITE_ADDRESS, hint_stub),
-    (unimplemented::COMPUTE_IDS_HIGH_LOW, hint_stub),
-    (unimplemented::WRITE_ZKG_COMMITMENT_ADDRESS, hint_stub),
-    (unimplemented::WRITE_NIBBLES_TO_MEM, hint_stub),
-    (unimplemented::WRITE_USE_ZKG_DA_TO_MEM, hint_stub),
-    (unimplemented::PACK_X_PRIME, hint_stub),
-    (unimplemented::WRITE_CASE_NOT_LEFT_TO_AP, hint_stub),
-    (unimplemented::EXIT_SYSCALL_GET_BLOCK_NUMBER, hint_stub),
-    (unimplemented::ITER_CURRENT_SEGMENT_INFO, hint_stub),
-    (unimplemented::CHECK_REQUEST_BLOCK_AGAINST_BUFFER_LEN, hint_stub),
-    (unimplemented::START_TX_VALIDATE_DECLARE, hint_stub),
-    (unimplemented::WRITE_TX_NONCE_TO_MEMORY, hint_stub),
-    (unimplemented::MAYBE_WRITE_ADDRESS_TO_AP, hint_stub),
-    (unimplemented::GENERATE_NIBBLES, hint_stub),
-    (unimplemented::IS_ON_CURVE_2, hint_stub),
-    (unimplemented::PACK_X_PRIME_2, hint_stub),
-    (unimplemented::WRITE_DIVMOD_SEGMENT, hint_stub),
-    (unimplemented::CALCULATE_VALUE_2, hint_stub),
-    (unimplemented::COMPUTE_Q_MOD_PRIME, hint_stub),
-    (unimplemented::CREATE_COMMON_ARGS, hint_stub),
-    (unimplemented::COMPUTE_SLOPE_2, hint_stub),
-    (unimplemented::COMPUTE_IDS_LOW, hint_stub),
->>>>>>> 9fc7aff7
 ];
 
 /// Hint Extensions extend the current map of hints used by the VM.
