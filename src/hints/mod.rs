--- conflicted
+++ resolved
@@ -272,18 +272,6 @@
     ap_tracking: &ApTracking,
     _constants: &HashMap<String, Felt252>,
 ) -> Result<(), HintError> {
-<<<<<<< HEAD
-    // let input_path =
-    //     std::path::PathBuf::from(exec_scopes.get::<String>("input_path").
-    // unwrap_or(DEFAULT_INPUT_PATH.to_string()));
-    //
-    // let os_input = Box::new(
-    //     StarknetOsInput::load(&input_path).map_err(|e|
-    // HintError::CustomHint(e.to_string().into_boxed_str()))?, );
-    // exec_scopes.assign_or_update_variable("os_input", os_input);
-
-=======
->>>>>>> a6b4256f
     let initial_carried_outputs_ptr = get_ptr_from_var_name("initial_carried_outputs", vm, ids_data, ap_tracking)?;
 
     let messages_to_l1 = initial_carried_outputs_ptr;
