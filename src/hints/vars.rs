--- conflicted
+++ resolved
@@ -38,16 +38,11 @@
     pub const DEST_PTR: &str = "dest_ptr";
     pub const EDGE: &str = "edge";
     pub const ENTRY_POINT_RETURN_VALUES: &str = "entry_point_return_values";
-<<<<<<< HEAD
     pub const EXECUTION_CONTEXT: &str = "execution_context";
     pub const FINAL_ROOT: &str = "final_root";
     pub const HASH_PTR: &str = "hash_ptr";
     pub const INITIAL_GAS: &str = "initial_gas";
-=======
-    pub const FINAL_ROOT: &str = "final_root";
-    pub const HASH_PTR: &str = "hash_ptr";
     pub const HEIGHT: &str = "height";
->>>>>>> 78865420
     pub const INITIAL_ROOT: &str = "initial_root";
     pub const IS_ON_CURVE: &str = "is_on_curve";
     pub const LENGTH: &str = "length";
