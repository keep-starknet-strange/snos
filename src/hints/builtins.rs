use std::any::Any;
use std::collections::HashMap;
use std::ops::{AddAssign, Deref};

use cairo_vm::hint_processor::builtin_hint_processor::hint_utils::{
    get_integer_from_var_name, get_ptr_from_var_name, insert_value_from_var_name,
};
use cairo_vm::hint_processor::hint_processor_definition::HintReference;
use cairo_vm::serde::deserialize_program::ApTracking;
use cairo_vm::types::exec_scope::ExecutionScopes;
use cairo_vm::types::relocatable::MaybeRelocatable;
use cairo_vm::vm::errors::hint_errors::HintError;
use cairo_vm::vm::vm_core::VirtualMachine;
use cairo_vm::Felt252;
use indoc::indoc;
use num_traits::{ToPrimitive, Zero};

use crate::cairo_types::structs::BuiltinParams;

pub const SELECTED_BUILTINS: &str = "vm_enter_scope({'n_selected_builtins': ids.n_selected_builtins})";
pub fn selected_builtins(
    vm: &mut VirtualMachine,
    exec_scopes: &mut ExecutionScopes,
    ids_data: &HashMap<String, HintReference>,
    ap_tracking: &ApTracking,
    _constants: &HashMap<String, Felt252>,
) -> Result<(), HintError> {
    let n_selected_builtins: Box<dyn Any> =
        Box::new(get_integer_from_var_name("n_selected_builtins", vm, ids_data, ap_tracking)?.into_owned());
    exec_scopes.enter_scope(HashMap::from_iter([(String::from("n_selected_builtins"), n_selected_builtins)]));
    Ok(())
}

pub const SELECT_BUILTIN: &str = indoc! {r##"
    # A builtin should be selected iff its encoding appears in the selected encodings list
    # and the list wasn't exhausted.
    # Note that testing inclusion by a single comparison is possible since the lists are sorted.
    ids.select_builtin = int(
      n_selected_builtins > 0 and memory[ids.selected_encodings] == memory[ids.all_encodings])
    if ids.select_builtin:
      n_selected_builtins = n_selected_builtins - 1"##
};
pub fn select_builtin(
    vm: &mut VirtualMachine,
    exec_scopes: &mut ExecutionScopes,
    ids_data: &HashMap<String, HintReference>,
    ap_tracking: &ApTracking,
    _constants: &HashMap<String, Felt252>,
) -> Result<(), HintError> {
    let selected_encodings = get_ptr_from_var_name("selected_encodings", vm, ids_data, ap_tracking)?;
    let all_encodings = get_ptr_from_var_name("all_encodings", vm, ids_data, ap_tracking)?;
    let n_selected_builtins = exec_scopes.get_mut_ref::<Felt252>("n_selected_builtins")?;
    let select_builtin = n_selected_builtins > &mut Felt252::zero()
        && vm.get_maybe(&selected_encodings).unwrap() == vm.get_maybe(&all_encodings).unwrap();
    insert_value_from_var_name(
        "select_builtin",
        if select_builtin { Felt252::ONE } else { Felt252::ZERO },
        vm,
        ids_data,
        ap_tracking,
    )?;
    if select_builtin {
        n_selected_builtins.add_assign(-Felt252::ONE);
    }

    Ok(())
}

pub const UPDATE_BUILTIN_PTRS: &str = indoc! {r#"
    from starkware.starknet.core.os.os_utils import update_builtin_pointers

    # Fill the values of all builtin pointers after the current transaction.
    ids.return_builtin_ptrs = segments.gen_arg(
        update_builtin_pointers(
            memory=memory,
            n_builtins=ids.n_builtins,
            builtins_encoding_addr=ids.builtin_params.builtin_encodings.address_,
            n_selected_builtins=ids.n_selected_builtins,
            selected_builtins_encoding_addr=ids.selected_encodings,
            orig_builtin_ptrs_addr=ids.builtin_ptrs.selectable.address_,
            selected_builtin_ptrs_addr=ids.selected_ptrs,
            ),
        )"#
};
pub fn update_builtin_ptrs(
    vm: &mut VirtualMachine,
    _exec_scopes: &mut ExecutionScopes,
    ids_data: &HashMap<String, HintReference>,
    ap_tracking: &ApTracking,
    _constants: &HashMap<String, Felt252>,
) -> Result<(), HintError> {
    let n_builtins = get_integer_from_var_name("n_builtins", vm, ids_data, ap_tracking)?;

    let builtin_params = get_ptr_from_var_name("builtin_params", vm, ids_data, ap_tracking)?;
    let builtins_encoding_addr = vm.get_relocatable((builtin_params + BuiltinParams::builtin_encodings_offset())?)?;

    let n_selected_builtins = get_integer_from_var_name("n_selected_builtins", vm, ids_data, ap_tracking)?;

    let selected_encodings = get_ptr_from_var_name("selected_encodings", vm, ids_data, ap_tracking)?;

    let builtin_ptrs = get_ptr_from_var_name("builtin_ptrs", vm, ids_data, ap_tracking)?;
<<<<<<< HEAD
    // TODO: line below is not right!
    // let orig_builtin_ptrs = (builtin_ptrs + BuiltinPointers::selectable_offset())?;
=======

>>>>>>> a83f5664
    let orig_builtin_ptrs = builtin_ptrs;

    let selected_ptrs = get_ptr_from_var_name("selected_ptrs", vm, ids_data, ap_tracking)?;

    let all_builtins = vm
        .get_continuous_range(builtins_encoding_addr, n_builtins.deref().to_usize().ok_or(HintError::WrongHintData)?)?;

    let selected_builtins = vm.get_continuous_range(
        selected_encodings,
        n_selected_builtins.deref().to_usize().ok_or(HintError::WrongHintData)?,
    )?;

    let mut returned_builtins: Vec<MaybeRelocatable> = Vec::new();
    let mut selected_builtin_offset: usize = 0;

    for (i, builtin) in all_builtins.iter().enumerate() {
        if selected_builtins.contains(builtin) {
            returned_builtins.push(vm.get_maybe(&(selected_ptrs + selected_builtin_offset)?).unwrap());
            selected_builtin_offset += 1;
        } else {
            returned_builtins.push(vm.get_maybe(&(orig_builtin_ptrs + i)?).unwrap());
        }
    }

    let return_builtin_ptrs_base = vm.add_memory_segment();
    vm.load_data(return_builtin_ptrs_base, &returned_builtins)?;
    insert_value_from_var_name("return_builtin_ptrs", return_builtin_ptrs_base, vm, ids_data, ap_tracking)
}<|MERGE_RESOLUTION|>--- conflicted
+++ resolved
@@ -99,12 +99,7 @@
     let selected_encodings = get_ptr_from_var_name("selected_encodings", vm, ids_data, ap_tracking)?;
 
     let builtin_ptrs = get_ptr_from_var_name("builtin_ptrs", vm, ids_data, ap_tracking)?;
-<<<<<<< HEAD
-    // TODO: line below is not right!
-    // let orig_builtin_ptrs = (builtin_ptrs + BuiltinPointers::selectable_offset())?;
-=======
 
->>>>>>> a83f5664
     let orig_builtin_ptrs = builtin_ptrs;
 
     let selected_ptrs = get_ptr_from_var_name("selected_ptrs", vm, ids_data, ap_tracking)?;
