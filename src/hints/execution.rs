use std::any::Any;
use std::borrow::Cow;
use std::collections::{HashMap, HashSet};
use std::vec::IntoIter;

use cairo_vm::hint_processor::builtin_hint_processor::dict_manager::Dictionary;
use cairo_vm::hint_processor::builtin_hint_processor::hint_utils::{
    get_integer_from_var_name, get_ptr_from_var_name, get_relocatable_from_var_name, insert_value_from_var_name,
    insert_value_into_ap,
};
use cairo_vm::hint_processor::hint_processor_definition::HintReference;
use cairo_vm::hint_processor::hint_processor_utils::felt_to_usize;
use cairo_vm::serde::deserialize_program::ApTracking;
use cairo_vm::types::errors::math_errors::MathError;
use cairo_vm::types::exec_scope::ExecutionScopes;
use cairo_vm::types::relocatable::{MaybeRelocatable, Relocatable};
use cairo_vm::vm::errors::hint_errors::HintError;
use cairo_vm::vm::vm_core::VirtualMachine;
use cairo_vm::{any_box, Felt252};
use indoc::indoc;
use num_bigint::BigUint;
use num_traits::ToPrimitive;

use crate::cairo_types::new_syscalls;
use crate::cairo_types::structs::deprecated::CallContractResponse;
use crate::cairo_types::structs::{EntryPointReturnValues, ExecutionContext};
use crate::cairo_types::syscalls::{StorageRead, StorageReadRequest, StorageWrite, TxInfo};
use crate::execution::deprecated_syscall_handler::DeprecatedOsSyscallHandlerWrapper;
use crate::execution::helper::ExecutionHelperWrapper;
use crate::execution::syscall_handler::OsSyscallHandlerWrapper;
use crate::execution::syscall_handler_utils::SyscallSelector;
use crate::hints::types::{PatriciaSkipValidationRunner, Preimage};
use crate::hints::vars;
use crate::hints::vars::ids::{
    ENTRY_POINT_RETURN_VALUES, EXECUTION_CONTEXT, INITIAL_GAS, SELECTOR, SIGNATURE_LEN, SIGNATURE_START,
};
use crate::hints::vars::scopes::{EXECUTION_HELPER, SYSCALL_HANDLER};
use crate::io::input::StarknetOsInput;
use crate::io::InternalTransaction;
use crate::starknet::starknet_storage::StorageLeaf;
use crate::starkware_utils::commitment_tree::base_types::DescentMap;
use crate::starkware_utils::commitment_tree::update_tree::{DecodeNodeCase, TreeUpdate, UpdateTree};
use crate::utils::{execute_coroutine, get_constant};

pub const LOAD_NEXT_TX: &str = indoc! {r#"
        tx = next(transactions)
        assert tx.tx_type.name in ('INVOKE_FUNCTION', 'L1_HANDLER', 'DEPLOY_ACCOUNT', 'DECLARE'), (
            f"Unexpected transaction type: {tx.type.name}."
        )

        tx_type_bytes = tx.tx_type.name.encode("ascii")
        ids.tx_type = int.from_bytes(tx_type_bytes, "big")
        execution_helper.os_logger.enter_tx(
            tx=tx,
            n_steps=current_step,
            builtin_ptrs=ids.builtin_ptrs,
            range_check_ptr=ids.range_check_ptr,
        )

        # Prepare a short callable to save code duplication.
        exit_tx = lambda: execution_helper.os_logger.exit_tx(
            n_steps=current_step,
            builtin_ptrs=ids.builtin_ptrs,
            range_check_ptr=ids.range_check_ptr,
        )"#
};
pub fn load_next_tx(
    vm: &mut VirtualMachine,
    exec_scopes: &mut ExecutionScopes,
    ids_data: &HashMap<String, HintReference>,
    ap_tracking: &ApTracking,
    _constants: &HashMap<String, Felt252>,
) -> Result<(), HintError> {
    let mut transactions = exec_scopes.get::<IntoIter<InternalTransaction>>("transactions")?;
    // Safe to unwrap because the remaining number of txs is checked in the cairo code.
    let tx = transactions.next().unwrap();
<<<<<<< HEAD
    println!("executing {} on: {:?}", tx.r#type, tx.sender_address);
=======
    log::debug!("executing {} on: {}", tx.r#type, tx.sender_address.unwrap());
>>>>>>> 70d57002
    exec_scopes.insert_value("transactions", transactions);
    exec_scopes.insert_value("tx", tx.clone());
    insert_value_from_var_name("tx_type", Felt252::from_bytes_be_slice(tx.r#type.as_bytes()), vm, ids_data, ap_tracking)
    // TODO: add logger
}

pub const EXIT_TX: &str = "exit_tx()";
pub fn exit_tx(
    _vm: &mut VirtualMachine,
    _exec_scopes: &mut ExecutionScopes,
    _ids_data: &HashMap<String, HintReference>,
    _ap_tracking: &ApTracking,
    _constants: &HashMap<String, Felt252>,
) -> Result<(), HintError> {
    // TODO: add logger
    Ok(())
}

pub const PREPARE_CONSTRUCTOR_EXECUTION: &str = indoc! {r#"
    ids.contract_address_salt = tx.contract_address_salt
    ids.class_hash = tx.class_hash
    ids.constructor_calldata_size = len(tx.constructor_calldata)
    ids.constructor_calldata = segments.gen_arg(arg=tx.constructor_calldata)"#
};
pub fn prepare_constructor_execution(
    vm: &mut VirtualMachine,
    exec_scopes: &mut ExecutionScopes,
    ids_data: &HashMap<String, HintReference>,
    ap_tracking: &ApTracking,
    _constants: &HashMap<String, Felt252>,
) -> Result<(), HintError> {
    let tx = exec_scopes.get::<InternalTransaction>("tx")?;
    insert_value_from_var_name(
        "contract_address_salt",
        tx.contract_address_salt.expect("`contract_address_salt` must be present"),
        vm,
        ids_data,
        ap_tracking,
    )?;
    insert_value_from_var_name(
        "class_hash",
        // using `contract_hash` instead of `class_hash` as the that's how the
        // input.json is structured
        tx.contract_hash.expect("`contract_hash` must be present"),
        vm,
        ids_data,
        ap_tracking,
    )?;

    let constructor_calldata_size = match &tx.constructor_calldata {
        None => 0,
        Some(calldata) => calldata.len(),
    };
    insert_value_from_var_name("constructor_calldata_size", constructor_calldata_size, vm, ids_data, ap_tracking)?;

    let constructor_calldata = tx.constructor_calldata.unwrap_or_default().iter().map(|felt| felt.into()).collect();
    let constructor_calldata_base = vm.add_memory_segment();
    vm.load_data(constructor_calldata_base, &constructor_calldata)?;
    insert_value_from_var_name("constructor_calldata", constructor_calldata_base, vm, ids_data, ap_tracking)
}

pub const TRANSACTION_VERSION: &str = "memory[ap] = to_felt_or_relocatable(tx.version)";
pub fn transaction_version(
    vm: &mut VirtualMachine,
    exec_scopes: &mut ExecutionScopes,
    _ids_data: &HashMap<String, HintReference>,
    _ap_tracking: &ApTracking,
    _constants: &HashMap<String, Felt252>,
) -> Result<(), HintError> {
    let tx = exec_scopes.get::<InternalTransaction>("tx")?;
    insert_value_into_ap(vm, tx.version.expect("Transaction version should be set"))
}

pub const ASSERT_TRANSACTION_HASH: &str = indoc! {r#"
    assert ids.transaction_hash == tx.hash_value, (
        "Computed transaction_hash is inconsistent with the hash in the transaction. "
        f"Computed hash = {ids.transaction_hash}, Expected hash = {tx.hash_value}.")"#
};
pub fn assert_transaction_hash(
    vm: &mut VirtualMachine,
    exec_scopes: &mut ExecutionScopes,
    ids_data: &HashMap<String, HintReference>,
    ap_tracking: &ApTracking,
    _constants: &HashMap<String, Felt252>,
) -> Result<(), HintError> {
    let tx = exec_scopes.get::<InternalTransaction>("tx")?;
    let transaction_hash = get_integer_from_var_name("transaction_hash", vm, ids_data, ap_tracking)?;

    assert_eq!(
        tx.hash_value,
        transaction_hash,
        "Computed transaction_hash is inconsistent with the hash in the transaction. Computed hash = {}, Expected \
         hash = {}.",
        transaction_hash.to_hex_string(),
        tx.hash_value.to_hex_string()
    );
    Ok(())
}

pub const ENTER_SCOPE_DEPRECATED_SYSCALL_HANDLER: &str =
    "vm_enter_scope({'syscall_handler': deprecated_syscall_handler})";
pub fn enter_scope_deprecated_syscall_handler(
    _vm: &mut VirtualMachine,
    exec_scopes: &mut ExecutionScopes,
    _ids_data: &HashMap<String, HintReference>,
    _ap_tracking: &ApTracking,
    _constants: &HashMap<String, Felt252>,
) -> Result<(), HintError> {
    let dep_sys = exec_scopes.get::<DeprecatedOsSyscallHandlerWrapper>("deprecated_syscall_handler")?;
    let deprecated_syscall_handler: Box<dyn Any> = Box::new(dep_sys);
    exec_scopes.enter_scope(HashMap::from_iter([(String::from("syscall_handler"), deprecated_syscall_handler)]));
    Ok(())
}

pub const ENTER_SCOPE_SYSCALL_HANDLER: &str = "vm_enter_scope({'syscall_handler': syscall_handler})";
pub fn enter_scope_syscall_handler(
    _vm: &mut VirtualMachine,
    exec_scopes: &mut ExecutionScopes,
    _ids_data: &HashMap<String, HintReference>,
    _ap_tracking: &ApTracking,
    _constants: &HashMap<String, Felt252>,
) -> Result<(), HintError> {
    let sys = exec_scopes.get::<OsSyscallHandlerWrapper>("syscall_handler")?;
    let syscall_handler: Box<dyn Any> = Box::new(sys);
    exec_scopes.enter_scope(HashMap::from_iter([(String::from("syscall_handler"), syscall_handler)]));
    Ok(())
}

fn set_state_entry(
    dict_ptr: Relocatable,
    key: Felt252,
    vm: &mut VirtualMachine,
    exec_scopes: &mut ExecutionScopes,
    ids_data: &HashMap<String, HintReference>,
    ap_tracking: &ApTracking,
) -> Result<(), HintError> {
    let val = match exec_scopes.get_dict_manager()?.borrow().get_tracker(dict_ptr)?.data.clone() {
        Dictionary::SimpleDictionary(dict) => dict.get(&MaybeRelocatable::Int(key)).cloned(),
        Dictionary::DefaultDictionary { dict: _d, default_value: _v } => {
            return Err(HintError::CustomHint(
                "State changes dictionary should not be a default dict".to_string().into_boxed_str(),
            ));
        }
    };
    let val =
        val.ok_or(HintError::CustomHint("State changes dictionary should not be None".to_string().into_boxed_str()))?;

    insert_value_from_var_name(vars::ids::STATE_ENTRY, val, vm, ids_data, ap_tracking)?;
    Ok(())
}

pub const GET_CONTRACT_ADDRESS_STATE_ENTRY: &str = indoc! {r#"
    # Fetch a state_entry in this hint and validate it in the update at the end
    # of this function.
    ids.state_entry = __dict_manager.get_dict(ids.contract_state_changes)[ids.contract_address]"#
};

pub fn get_contract_address_state_entry(
    vm: &mut VirtualMachine,
    exec_scopes: &mut ExecutionScopes,
    ids_data: &HashMap<String, HintReference>,
    ap_tracking: &ApTracking,
    _constants: &HashMap<String, Felt252>,
) -> Result<(), HintError> {
    let dict_ptr = get_ptr_from_var_name(vars::ids::CONTRACT_STATE_CHANGES, vm, ids_data, ap_tracking)?;
    let key = get_integer_from_var_name(vars::ids::CONTRACT_ADDRESS, vm, ids_data, ap_tracking)?;

    set_state_entry(dict_ptr, key, vm, exec_scopes, ids_data, ap_tracking)?;

    Ok(())
}

pub const SET_STATE_ENTRY_TO_ACCOUNT_CONTRACT_ADDRESS: &str = indoc! {r#"
    # Fetch a state_entry in this hint and validate it in the update that comes next.
    ids.state_entry = __dict_manager.get_dict(ids.contract_state_changes)[
        ids.tx_info.account_contract_address
    ]"#
};

pub fn set_state_entry_to_account_contract_address(
    vm: &mut VirtualMachine,
    exec_scopes: &mut ExecutionScopes,
    ids_data: &HashMap<String, HintReference>,
    ap_tracking: &ApTracking,
    _constants: &HashMap<String, Felt252>,
) -> Result<(), HintError> {
    let dict_ptr = get_ptr_from_var_name(vars::ids::CONTRACT_STATE_CHANGES, vm, ids_data, ap_tracking)?;
    let tx_info_ptr = get_ptr_from_var_name(vars::ids::TX_INFO, vm, ids_data, ap_tracking)?;
    let account_contract_address =
        vm.get_integer((tx_info_ptr + TxInfo::account_contract_address_offset())?)?.into_owned();

    set_state_entry(dict_ptr, account_contract_address, vm, exec_scopes, ids_data, ap_tracking)?;

    Ok(())
}

fn get_state_entry_and_set_new_state_entry(
    dict_ptr: Relocatable,
    key: Felt252,
    vm: &mut VirtualMachine,
    exec_scopes: &mut ExecutionScopes,
    ids_data: &HashMap<String, HintReference>,
    ap_tracking: &ApTracking,
) -> Result<(), HintError> {
    set_state_entry(dict_ptr, key, vm, exec_scopes, ids_data, ap_tracking)?;

    let new_segment = vm.add_memory_segment();
    insert_value_from_var_name(vars::ids::NEW_STATE_ENTRY, new_segment, vm, ids_data, ap_tracking)?;

    Ok(())
}

pub const GET_BLOCK_HASH_CONTRACT_ADDRESS_STATE_ENTRY_AND_SET_NEW_STATE_ENTRY: &str = indoc! {r#"
	# Fetch a state_entry in this hint. Validate it in the update that comes next.
	ids.state_entry = __dict_manager.get_dict(ids.contract_state_changes)[
	    ids.BLOCK_HASH_CONTRACT_ADDRESS]
	ids.new_state_entry = segments.add()"#
};

pub fn get_block_hash_contract_address_state_entry_and_set_new_state_entry(
    vm: &mut VirtualMachine,
    exec_scopes: &mut ExecutionScopes,
    ids_data: &HashMap<String, HintReference>,
    ap_tracking: &ApTracking,
    constants: &HashMap<String, Felt252>,
) -> Result<(), HintError> {
    let dict_ptr = get_ptr_from_var_name(vars::ids::CONTRACT_STATE_CHANGES, vm, ids_data, ap_tracking)?;
    let key = get_constant(vars::constants::BLOCK_HASH_CONTRACT_ADDRESS, constants)?;

    get_state_entry_and_set_new_state_entry(dict_ptr, *key, vm, exec_scopes, ids_data, ap_tracking)?;

    Ok(())
}

pub const GET_CONTRACT_ADDRESS_STATE_ENTRY_AND_SET_NEW_STATE_ENTRY: &str = indoc! {r#"
    # Fetch a state_entry in this hint and validate it in the update that comes next.
    ids.state_entry = __dict_manager.get_dict(ids.contract_state_changes)[ids.contract_address]
    ids.new_state_entry = segments.add()"#
};
pub const GET_CONTRACT_ADDRESS_STATE_ENTRY_AND_SET_NEW_STATE_ENTRY_2: &str = indoc! {r#"
	# Fetch a state_entry in this hint and validate it in the update that comes next.
	ids.state_entry = __dict_manager.get_dict(ids.contract_state_changes)[
	    ids.contract_address
	]

	ids.new_state_entry = segments.add()"#
};

pub fn get_contract_address_state_entry_and_set_new_state_entry(
    vm: &mut VirtualMachine,
    exec_scopes: &mut ExecutionScopes,
    ids_data: &HashMap<String, HintReference>,
    ap_tracking: &ApTracking,
    _constants: &HashMap<String, Felt252>,
) -> Result<(), HintError> {
    let dict_ptr = get_ptr_from_var_name(vars::ids::CONTRACT_STATE_CHANGES, vm, ids_data, ap_tracking)?;
    let key = get_integer_from_var_name(vars::ids::CONTRACT_ADDRESS, vm, ids_data, ap_tracking)?;

    get_state_entry_and_set_new_state_entry(dict_ptr, key, vm, exec_scopes, ids_data, ap_tracking)?;

    Ok(())
}

pub const CHECK_IS_DEPRECATED: &str =
    "is_deprecated = 1 if ids.execution_context.class_hash in __deprecated_class_hashes else 0";
pub fn check_is_deprecated(
    vm: &mut VirtualMachine,
    exec_scopes: &mut ExecutionScopes,
    ids_data: &HashMap<String, HintReference>,
    ap_tracking: &ApTracking,
    _constants: &HashMap<String, Felt252>,
) -> Result<(), HintError> {
    let execution_context = get_ptr_from_var_name("execution_context", vm, ids_data, ap_tracking)?;
    let class_hash = vm.get_integer((execution_context + 1usize)?).map_err(|_| {
        HintError::IdentifierHasNoMember(Box::new(("execution_context".to_string(), "class_hash".to_string())))
    })?;
    let is_deprecated_class =
        exec_scopes.get_ref::<HashSet<Felt252>>("__deprecated_class_hashes")?.contains(&class_hash);
    exec_scopes.insert_value("is_deprecated", if is_deprecated_class { 1u8 } else { 0u8 });

    let execution_into_ptr = vm.get_relocatable((execution_context + 4usize)?).unwrap();
    let contract_address = vm.get_integer((execution_into_ptr + 3usize)?).unwrap();

    log::debug!(
        "about to call contract_address: {}, class_hash: {}, is_deprecated: {}",
        contract_address,
        class_hash,
        if is_deprecated_class { 1u8 } else { 0u8 }
    );

    Ok(())
}

pub const IS_DEPRECATED: &str = "memory[ap] = to_felt_or_relocatable(is_deprecated)";
pub fn is_deprecated(
    vm: &mut VirtualMachine,
    exec_scopes: &mut ExecutionScopes,
    _ids_data: &HashMap<String, HintReference>,
    _ap_tracking: &ApTracking,
    _constants: &HashMap<String, Felt252>,
) -> Result<(), HintError> {
    insert_value_into_ap(vm, Felt252::from(exec_scopes.get::<u8>("is_deprecated")?))?;
    Ok(())
}

pub const OS_CONTEXT_SEGMENTS: &str = indoc! {r#"
    ids.os_context = segments.add()
    ids.syscall_ptr = segments.add()"#
};
pub fn os_context_segments(
    vm: &mut VirtualMachine,
    _exec_scopes: &mut ExecutionScopes,
    ids_data: &HashMap<String, HintReference>,
    ap_tracking: &ApTracking,
    _constants: &HashMap<String, Felt252>,
) -> Result<(), HintError> {
    insert_value_from_var_name("os_context", vm.add_memory_segment(), vm, ids_data, ap_tracking)?;
    insert_value_from_var_name("syscall_ptr", vm.add_memory_segment(), vm, ids_data, ap_tracking)?;
    Ok(())
}

// TODO(#66): fix syscall entry
// DROP THE ADDED VARIABLES
pub const ENTER_SYSCALL_SCOPES: &str = indoc! {r#"
    vm_enter_scope({
        '__deprecated_class_hashes': __deprecated_class_hashes,
        'transactions': iter(os_input.transactions),
        'execution_helper': execution_helper,
        'deprecated_syscall_handler': deprecated_syscall_handler,
        'syscall_handler': syscall_handler,
         '__dict_manager': __dict_manager,
    })"#
};
pub fn enter_syscall_scopes(
    _vm: &mut VirtualMachine,
    exec_scopes: &mut ExecutionScopes,
    _ids_data: &HashMap<String, HintReference>,
    _ap_tracking: &ApTracking,
    _constants: &HashMap<String, Felt252>,
) -> Result<(), HintError> {
    let os_input = exec_scopes.get::<StarknetOsInput>("os_input")?;
    let deprecated_class_hashes: Box<dyn Any> =
        Box::new(exec_scopes.get::<HashSet<Felt252>>("__deprecated_class_hashes")?);
    let transactions: Box<dyn Any> = Box::new(os_input.transactions.into_iter());
    let execution_helper: Box<dyn Any> = Box::new(exec_scopes.get::<ExecutionHelperWrapper>("execution_helper")?);
    let deprecated_syscall_handler: Box<dyn Any> =
        Box::new(exec_scopes.get::<DeprecatedOsSyscallHandlerWrapper>("deprecated_syscall_handler")?);
    let syscall_handler: Box<dyn Any> = Box::new(exec_scopes.get::<OsSyscallHandlerWrapper>("syscall_handler")?);
    let dict_manager: Box<dyn Any> = Box::new(exec_scopes.get_dict_manager()?);
    exec_scopes.enter_scope(HashMap::from_iter([
        (String::from("__deprecated_class_hashes"), deprecated_class_hashes),
        (String::from("transactions"), transactions),
        (String::from("execution_helper"), execution_helper),
        (String::from("deprecated_syscall_handler"), deprecated_syscall_handler),
        (String::from("syscall_handler"), syscall_handler),
        (String::from("dict_manager"), dict_manager),
    ]));
    Ok(())
}

pub const END_TX: &str = "execution_helper.end_tx()";
pub async fn end_tx_async(exec_scopes: &mut ExecutionScopes) -> Result<(), HintError> {
    let execution_helper = exec_scopes.get::<ExecutionHelperWrapper>("execution_helper")?;
    execution_helper.end_tx().await;
    Ok(())
}

pub fn end_tx(
    _vm: &mut VirtualMachine,
    exec_scopes: &mut ExecutionScopes,
    _ids_data: &HashMap<String, HintReference>,
    _ap_tracking: &ApTracking,
    _constants: &HashMap<String, Felt252>,
) -> Result<(), HintError> {
    execute_coroutine(end_tx_async(exec_scopes))?
}

pub const ENTER_CALL: &str = indoc! {r#"
    execution_helper.enter_call(
        execution_info_ptr=ids.execution_context.execution_info.address_)"#
};
pub async fn enter_call_async(
    vm: &mut VirtualMachine,
    exec_scopes: &mut ExecutionScopes,
    ids_data: &HashMap<String, HintReference>,
    ap_tracking: &ApTracking,
) -> Result<(), HintError> {
    let execution_info_ptr =
        vm.get_relocatable((get_ptr_from_var_name("execution_context", vm, ids_data, ap_tracking)? + 4i32).unwrap())?;

    let execution_helper = exec_scopes.get::<ExecutionHelperWrapper>("execution_helper")?;
    execution_helper.enter_call(Some(execution_info_ptr)).await;
    Ok(())
}

pub fn enter_call(
    vm: &mut VirtualMachine,
    exec_scopes: &mut ExecutionScopes,
    ids_data: &HashMap<String, HintReference>,
    ap_tracking: &ApTracking,
    _constants: &HashMap<String, Felt252>,
) -> Result<(), HintError> {
    execute_coroutine(enter_call_async(vm, exec_scopes, ids_data, ap_tracking))?
}

pub const EXIT_CALL: &str = "execution_helper.exit_call()";
pub async fn exit_call_async(exec_scopes: &mut ExecutionScopes) -> Result<(), HintError> {
    let mut execution_helper = exec_scopes.get::<ExecutionHelperWrapper>("execution_helper")?;
    execution_helper.exit_call().await;
    Ok(())
}

pub fn exit_call(
    _vm: &mut VirtualMachine,
    exec_scopes: &mut ExecutionScopes,
    _ids_data: &HashMap<String, HintReference>,
    _ap_tracking: &ApTracking,
    _constants: &HashMap<String, Felt252>,
) -> Result<(), HintError> {
    execute_coroutine(exit_call_async(exec_scopes))?
}

pub const CONTRACT_ADDRESS: &str = indoc! {r#"
    from starkware.starknet.business_logic.transaction.deprecated_objects import (
        InternalL1Handler,
    )
    ids.contract_address = (
        tx.contract_address if isinstance(tx, InternalL1Handler) else tx.sender_address
    )"#
};

pub fn contract_address(
    vm: &mut VirtualMachine,
    exec_scopes: &mut ExecutionScopes,
    ids_data: &HashMap<String, HintReference>,
    ap_tracking: &ApTracking,
    _constants: &HashMap<String, Felt252>,
) -> Result<(), HintError> {
    let tx = exec_scopes.get::<InternalTransaction>("tx")?;
    let contract_address = if tx.r#type == "L1_HANDLER" {
        tx.contract_address
            .ok_or(HintError::CustomHint("tx.contract_address is None".to_string().into_boxed_str()))
            .unwrap()
    } else {
        tx.sender_address
            .ok_or(HintError::CustomHint("tx.sender_address is None".to_string().into_boxed_str()))
            .unwrap()
    };
    insert_value_from_var_name("contract_address", contract_address, vm, ids_data, ap_tracking)
}

pub const TX_CALLDATA_LEN: &str = "memory[ap] = to_felt_or_relocatable(len(tx.calldata))";

pub fn tx_calldata_len(
    vm: &mut VirtualMachine,
    exec_scopes: &mut ExecutionScopes,
    _ids_data: &HashMap<String, HintReference>,
    _ap_tracking: &ApTracking,
    _constants: &HashMap<String, Felt252>,
) -> Result<(), HintError> {
    let tx = exec_scopes.get::<InternalTransaction>("tx")?;
    let len = tx.calldata.unwrap_or_default().len();
    insert_value_into_ap(vm, Felt252::from(len))
}

pub const TX_CALLDATA: &str = "memory[ap] = to_felt_or_relocatable(segments.gen_arg(tx.calldata))";

pub fn tx_calldata(
    vm: &mut VirtualMachine,
    exec_scopes: &mut ExecutionScopes,
    _ids_data: &HashMap<String, HintReference>,
    _ap_tracking: &ApTracking,
    _constants: &HashMap<String, Felt252>,
) -> Result<(), HintError> {
    let tx = exec_scopes.get::<InternalTransaction>("tx")?;
    let calldata = tx.calldata.unwrap_or_default().iter().map(|felt| felt.into()).collect();
    let calldata_base = vm.add_memory_segment();
    vm.load_data(calldata_base, &calldata)?;
    insert_value_into_ap(vm, calldata_base)
}

pub const TX_ENTRY_POINT_SELECTOR: &str = "memory[ap] = to_felt_or_relocatable(tx.entry_point_selector)";
pub fn tx_entry_point_selector(
    vm: &mut VirtualMachine,
    exec_scopes: &mut ExecutionScopes,
    _ids_data: &HashMap<String, HintReference>,
    _ap_tracking: &ApTracking,
    _constants: &HashMap<String, Felt252>,
) -> Result<(), HintError> {
    let tx = exec_scopes.get::<InternalTransaction>("tx")?;
    let entry_point_selector = tx
        .entry_point_selector
        .ok_or(HintError::CustomHint("tx.entry_point_selector is None".to_string().into_boxed_str()))
        .unwrap_or_default();
    insert_value_into_ap(vm, entry_point_selector)
}

pub const RESOURCE_BOUNDS: &str = indoc! {r#"
    from src.starkware.starknet.core.os.transaction_hash.transaction_hash import (
        create_resource_bounds_list,
    )

    ids.resource_bounds = (
        0
        if tx.version < 3
        else segments.gen_arg(create_resource_bounds_list(tx.resource_bounds))
    )"#
};

pub fn resource_bounds(
    vm: &mut VirtualMachine,
    exec_scopes: &mut ExecutionScopes,
    ids_data: &HashMap<String, HintReference>,
    ap_tracking: &ApTracking,
    _constants: &HashMap<String, Felt252>,
) -> Result<(), HintError> {
    let tx = exec_scopes.get::<InternalTransaction>("tx")?;
    let version = tx.version.unwrap_or_default();
    assert!(version < 3.into(), "tx.version >= 3 is not supported yet");

    // TODO: implement resource_bounds for tx.version >= 3
    // let resource_bounds = if tx.version < 3 {
    //     0
    // } else {
    //     let resource_bounds = tx.resource_bounds.unwrap_or_default().iter().map(|felt|
    // felt.into()).collect();     let resource_bounds_base = vm.add_memory_segment();
    //     vm.load_data(resource_bounds_base, &resource_bounds)?;
    //     resource_bounds_base
    // };

    let resource_bounds = 0;
    insert_value_from_var_name("resource_bounds", resource_bounds, vm, ids_data, ap_tracking)
}

pub const TX_MAX_FEE: &str = "memory[ap] = to_felt_or_relocatable(tx.max_fee if tx.version < 3 else 0)";
pub fn tx_max_fee(
    vm: &mut VirtualMachine,
    exec_scopes: &mut ExecutionScopes,
    _ids_data: &HashMap<String, HintReference>,
    _ap_tracking: &ApTracking,
    _constants: &HashMap<String, Felt252>,
) -> Result<(), HintError> {
    let tx = exec_scopes.get::<InternalTransaction>("tx")?;
    // TODO: implement tx.version >= 3
    assert!(tx.version.unwrap_or_default() < 3.into(), "tx.version >= 3 is not supported yet");

    // let max_fee = if tx.version.unwrap_or_default() < 3.into() {
    //     tx.max_fee.unwrap_or_default()
    // } else {
    //     0
    // };

    let max_fee = tx.max_fee.unwrap();

    insert_value_into_ap(vm, max_fee)
}

pub const TX_NONCE: &str = "memory[ap] = to_felt_or_relocatable(0 if tx.nonce is None else tx.nonce)";
pub fn tx_nonce(
    vm: &mut VirtualMachine,
    exec_scopes: &mut ExecutionScopes,
    _ids_data: &HashMap<String, HintReference>,
    _ap_tracking: &ApTracking,
    _constants: &HashMap<String, Felt252>,
) -> Result<(), HintError> {
    let tx = exec_scopes.get::<InternalTransaction>("tx")?;
    let nonce = if tx.nonce.is_none() { 0.into() } else { tx.nonce.unwrap() };
    insert_value_into_ap(vm, nonce)
}

pub const TX_TIP: &str = "memory[ap] = to_felt_or_relocatable(0 if tx.version < 3 else tx.tip)";
pub fn tx_tip(
    vm: &mut VirtualMachine,
    exec_scopes: &mut ExecutionScopes,
    _ids_data: &HashMap<String, HintReference>,
    _ap_tracking: &ApTracking,
    _constants: &HashMap<String, Felt252>,
) -> Result<(), HintError> {
    let tx = exec_scopes.get::<InternalTransaction>("tx")?;
    // TODO: implement tx.version >= 3
    assert!(tx.version.unwrap_or_default() < 3.into(), "tx.version >= 3 is not supported yet");

    // let tip = if tx.version.unwrap_or_default() < 3.into() {
    //     0.into()
    // } else {
    //     tx.tip.unwrap_or_default()
    // };

    let tip = Felt252::ZERO;

    insert_value_into_ap(vm, tip)
}

pub const TX_RESOURCE_BOUNDS_LEN: &str =
    "memory[ap] = to_felt_or_relocatable(0 if tx.version < 3 else len(tx.resource_bounds))";
pub fn tx_resource_bounds_len(
    vm: &mut VirtualMachine,
    exec_scopes: &mut ExecutionScopes,
    _ids_data: &HashMap<String, HintReference>,
    _ap_tracking: &ApTracking,
    _constants: &HashMap<String, Felt252>,
) -> Result<(), HintError> {
    let tx = exec_scopes.get::<InternalTransaction>("tx")?;
    // TODO: implement tx.version >= 3
    assert!(tx.version.unwrap_or_default() < 3.into(), "tx.version >= 3 is not supported yet");

    // let len = if tx.version.unwrap_or_default() < 3.into() {
    //     0.into()
    // } else {
    //     tx.resource_bounds.unwrap_or_default().len().into()
    // };

    let len = Felt252::ZERO;
    insert_value_into_ap(vm, len)
}

pub const TX_PAYMASTER_DATA_LEN: &str =
    "memory[ap] = to_felt_or_relocatable(0 if tx.version < 3 else len(tx.paymaster_data))";
pub fn tx_paymaster_data_len(
    vm: &mut VirtualMachine,
    exec_scopes: &mut ExecutionScopes,
    _ids_data: &HashMap<String, HintReference>,
    _ap_tracking: &ApTracking,
    _constants: &HashMap<String, Felt252>,
) -> Result<(), HintError> {
    let tx = exec_scopes.get::<InternalTransaction>("tx")?;
    // TODO: implement tx.version >= 3
    assert!(tx.version.unwrap_or_default() < 3.into(), "tx.version >= 3 is not supported yet");

    // let len = if tx.version.unwrap_or_default() < 3.into() {
    //     0.into()
    // } else {
    //     tx.paymaster_data.unwrap_or_default().len().into()
    // };

    let len = Felt252::ZERO;
    insert_value_into_ap(vm, len)
}

pub const TX_PAYMASTER_DATA: &str =
    "memory[ap] = to_felt_or_relocatable(0 if tx.version < 3 else segments.gen_arg(tx.paymaster_data))";
pub fn tx_paymaster_data(
    vm: &mut VirtualMachine,
    exec_scopes: &mut ExecutionScopes,
    _ids_data: &HashMap<String, HintReference>,
    _ap_tracking: &ApTracking,
    _constants: &HashMap<String, Felt252>,
) -> Result<(), HintError> {
    let tx = exec_scopes.get::<InternalTransaction>("tx")?;
    // TODO: implement tx.version >= 3
    assert!(tx.version.unwrap_or_default() < 3.into(), "tx.version >= 3 is not supported yet");

    // let paymaster_data = if tx.version.unwrap_or_default() < 3.into() {
    //     0.into()
    // } else {
    //     let paymaster_data = tx.paymaster_data.unwrap_or_default().iter().map(|felt|
    // felt.into()).collect();     let paymaster_data_base = vm.add_memory_segment();
    //     vm.load_data(paymaster_data_base, &paymaster_data)?;
    //     paymaster_data_base
    // };
    let paymaster_data = Felt252::ZERO;
    insert_value_into_ap(vm, paymaster_data)
}

pub const TX_NONCE_DATA_AVAILABILITY_MODE: &str =
    "memory[ap] = to_felt_or_relocatable(0 if tx.version < 3 else tx.nonce_data_availability_mode)";
pub fn tx_nonce_data_availability_mode(
    vm: &mut VirtualMachine,
    exec_scopes: &mut ExecutionScopes,
    _ids_data: &HashMap<String, HintReference>,
    _ap_tracking: &ApTracking,
    _constants: &HashMap<String, Felt252>,
) -> Result<(), HintError> {
    let tx = exec_scopes.get::<InternalTransaction>("tx")?;
    // TODO: implement tx.version >= 3
    assert!(tx.version.unwrap_or_default() < 3.into(), "tx.version >= 3 is not supported yet");

    // let nonce_data_availability_mode = if tx.version.unwrap_or_default() < 3.into() {
    //     0.into()
    // } else {
    //     tx.nonce_data_availability_mode.unwrap_or_default()
    // };

    let nonce_data_availability_mode = Felt252::ZERO;
    insert_value_into_ap(vm, nonce_data_availability_mode)
}

pub const TX_FEE_DATA_AVAILABILITY_MODE: &str =
    "memory[ap] = to_felt_or_relocatable(0 if tx.version < 3 else tx.fee_data_availability_mode)";
pub fn tx_fee_data_availability_mode(
    vm: &mut VirtualMachine,
    exec_scopes: &mut ExecutionScopes,
    _ids_data: &HashMap<String, HintReference>,
    _ap_tracking: &ApTracking,
    _constants: &HashMap<String, Felt252>,
) -> Result<(), HintError> {
    let tx = exec_scopes.get::<InternalTransaction>("tx")?;
    // TODO: implement tx.version >= 3
    assert!(tx.version.unwrap_or_default() < 3.into(), "tx.version >= 3 is not supported yet");

    // let fee_data_availability_mode = if tx.version.unwrap_or_default() < 3.into() {
    //     0.into()
    // } else {
    //     tx.fee_data_availability_mode.unwrap_or_default()
    // };

    let fee_data_availability_mode = Felt252::ZERO;
    insert_value_into_ap(vm, fee_data_availability_mode)
}

pub const TX_ACCOUNT_DEPLOYMENT_DATA_LEN: &str =
    "memory[ap] = to_felt_or_relocatable(0 if tx.version < 3 else len(tx.account_deployment_data))";
pub fn tx_account_deployment_data_len(
    vm: &mut VirtualMachine,
    exec_scopes: &mut ExecutionScopes,
    _ids_data: &HashMap<String, HintReference>,
    _ap_tracking: &ApTracking,
    _constants: &HashMap<String, Felt252>,
) -> Result<(), HintError> {
    let tx = exec_scopes.get::<InternalTransaction>("tx")?;
    // TODO: implement tx.version >= 3
    assert!(tx.version.unwrap_or_default() < 3.into(), "tx.version >= 3 is not supported yet");

    // let len = if tx.version.unwrap_or_default() < 3.into() {
    //     0.into()
    // } else {
    //     tx.account_deployment_data.unwrap_or_default().len().into()
    // };

    let len = Felt252::ZERO;
    insert_value_into_ap(vm, len)
}

pub const TX_ACCOUNT_DEPLOYMENT_DATA: &str =
    "memory[ap] = to_felt_or_relocatable(0 if tx.version < 3 else segments.gen_arg(tx.account_deployment_data))";
pub fn tx_account_deployment_data(
    vm: &mut VirtualMachine,
    exec_scopes: &mut ExecutionScopes,
    _ids_data: &HashMap<String, HintReference>,
    _ap_tracking: &ApTracking,
    _constants: &HashMap<String, Felt252>,
) -> Result<(), HintError> {
    let tx = exec_scopes.get::<InternalTransaction>("tx")?;
    // TODO: implement tx.version >= 3
    assert!(tx.version.unwrap_or_default() < 3.into(), "tx.version >= 3 is not supported yet");

    // let account_deployment_data = if tx.version.unwrap_or_default() < 3.into() {
    //     0.into()
    // } else {
    //     let account_deployment_data =
    // tx.account_deployment_data.unwrap_or_default().iter().map(|felt| felt.into()).collect();
    //     let account_deployment_data_base = vm.add_memory_segment();
    //     vm.load_data(account_deployment_data_base, &account_deployment_data)?;
    //     account_deployment_data_base
    // };

    let account_deployment_data = Felt252::ZERO;
    insert_value_into_ap(vm, account_deployment_data)
}

pub const GEN_SIGNATURE_ARG: &str = indoc! {r#"
	ids.signature_start = segments.gen_arg(arg=tx.signature)
	ids.signature_len = len(tx.signature)"#
};
pub fn gen_signature_arg(
    vm: &mut VirtualMachine,
    exec_scopes: &mut ExecutionScopes,
    ids_data: &HashMap<String, HintReference>,
    ap_tracking: &ApTracking,
    _constants: &HashMap<String, Felt252>,
) -> Result<(), HintError> {
    let tx = exec_scopes.get::<InternalTransaction>("tx")?;
    let signature = tx.signature.ok_or(HintError::CustomHint("tx.signature is none".to_owned().into_boxed_str()))?;
    let signature_start_base = vm.add_memory_segment();
    let signature = signature.iter().map(|f| MaybeRelocatable::Int(*f)).collect();
    vm.load_data(signature_start_base, &signature)?;

    insert_value_from_var_name(SIGNATURE_START, signature_start_base, vm, ids_data, ap_tracking)?;
    insert_value_from_var_name(SIGNATURE_LEN, signature.len(), vm, ids_data, ap_tracking)?;

    Ok(())
}

pub const START_TX: &str = indoc! {r#"
    tx_info_ptr = ids.tx_execution_context.deprecated_tx_info.address_
    execution_helper.start_tx(tx_info_ptr=tx_info_ptr)"#
};
pub async fn start_tx_async(
    vm: &mut VirtualMachine,
    exec_scopes: &mut ExecutionScopes,
    ids_data: &HashMap<String, HintReference>,
    ap_tracking: &ApTracking,
) -> Result<(), HintError> {
    let tx_execution_context = get_relocatable_from_var_name("tx_execution_context", vm, ids_data, ap_tracking)?;
    let execution_helper = exec_scopes.get::<ExecutionHelperWrapper>("execution_helper")?;
    let tx_info_ptr = (tx_execution_context + ExecutionContext::deprecated_tx_info_offset())?;
    execution_helper.start_tx(Some(tx_info_ptr)).await;
    Ok(())
}

pub fn start_tx(
    vm: &mut VirtualMachine,
    exec_scopes: &mut ExecutionScopes,
    ids_data: &HashMap<String, HintReference>,
    ap_tracking: &ApTracking,
    _constants: &HashMap<String, Felt252>,
) -> Result<(), HintError> {
    execute_coroutine(start_tx_async(vm, exec_scopes, ids_data, ap_tracking))?
}

pub const IS_REVERTED: &str = "memory[ap] = to_felt_or_relocatable(execution_helper.tx_execution_info.is_reverted)";
pub fn is_reverted(
    vm: &mut VirtualMachine,
    _exec_scopes: &mut ExecutionScopes,
    _ids_data: &HashMap<String, HintReference>,
    _ap_tracking: &ApTracking,
    _constants: &HashMap<String, Felt252>,
) -> Result<(), HintError> {
    // TODO: implement is_reverted when tx_execution_info abstraction is ready
    // let execution_helper = exec_scopes.get::<ExecutionHelperWrapper>("execution_helper")?;
    // insert_value_into_ap(vm, Felt252::from(execution_helper. tx_execution_info.is_reverted))
    insert_value_into_ap(vm, Felt252::ZERO)
}

pub const CHECK_EXECUTION: &str = indoc! {r#"
    return_values = ids.entry_point_return_values
    if return_values.failure_flag != 0:
        # Fetch the error, up to 100 elements.
        retdata_size = return_values.retdata_end - return_values.retdata_start
        error = memory.get_range(return_values.retdata_start, max(0, min(100, retdata_size)))

        print("Invalid return value in execute_entry_point:")
        print(f"  Class hash: {hex(ids.execution_context.class_hash)}")
        print(f"  Selector: {hex(ids.execution_context.execution_info.selector)}")
        print(f"  Size: {retdata_size}")
        print(f"  Error (at most 100 elements): {error}")

    if execution_helper.debug_mode:
        # Validate the predicted gas cost.
        actual = ids.remaining_gas - ids.entry_point_return_values.gas_builtin
        predicted = execution_helper.call_info.gas_consumed
        assert actual == predicted, (
            "Predicted gas costs are inconsistent with the actual execution; "
            f"{predicted=}, {actual=}."
        )

    # Exit call.
    syscall_handler.validate_and_discard_syscall_ptr(
        syscall_ptr_end=ids.entry_point_return_values.syscall_ptr
    )
    execution_helper.exit_call()"#
};

// implement check_execution according to the pythonic version given in the CHECK_EXECUTION const
// above
pub async fn check_execution_async(
    vm: &mut VirtualMachine,
    exec_scopes: &mut ExecutionScopes,
    ids_data: &HashMap<String, HintReference>,
    ap_tracking: &ApTracking,
) -> Result<(), HintError> {
    let return_values_ptr = get_ptr_from_var_name(ENTRY_POINT_RETURN_VALUES, vm, ids_data, ap_tracking)?;

    let failure_flag = vm.get_integer((return_values_ptr + EntryPointReturnValues::failure_flag_offset())?)?;
    if failure_flag.into_owned() != Felt252::ZERO {
        let retdata_end = vm.get_relocatable((return_values_ptr + EntryPointReturnValues::retdata_end_offset())?)?;
        let retdata_start =
            vm.get_relocatable((return_values_ptr + EntryPointReturnValues::retdata_start_offset())?)?;
        let retdata_size = (retdata_end - retdata_start)?;
        let error = vm.get_range(retdata_start, std::cmp::min(100, retdata_size as usize));
        let execution_context = get_relocatable_from_var_name(EXECUTION_CONTEXT, vm, ids_data, ap_tracking)?;
        let class_hash = vm.get_integer((execution_context + ExecutionContext::class_hash_offset())?)?;
        let selector = vm.get_integer((execution_context + ExecutionContext::execution_info_offset())?)?;
        log::debug!("Invalid return value in execute_entry_point:");
        log::debug!("  Class hash: {}", class_hash.to_hex_string());
        log::debug!("  Selector: {}", selector.to_hex_string());
        log::debug!("  Size: {}", retdata_size);
        log::debug!("  Error (at most 100 elements): {:?}", error);
    }

    let mut execution_helper = exec_scopes.get::<ExecutionHelperWrapper>(EXECUTION_HELPER)?;
    // TODO: make sure it is necessary to check the gas costs
    // if execution_helper.debug_mode {
    //     let actual = get_integer_from_var_name("remaining_gas", vm, ids_data, ap_tracking)?;
    //     let predicted = get_integer_from_var_name("gas_consumed", vm, ids_data, ap_tracking)?;
    //     assert_eq!(
    //         actual,
    //         predicted,
    //         "Predicted gas costs are inconsistent with the actual execution; predicted={},
    // actual={}.",         predicted,
    //         actual
    //     );
    // }

    let syscall_ptr_end = vm.get_relocatable((return_values_ptr + EntryPointReturnValues::syscall_ptr_offset())?)?;
    let syscall_handler = exec_scopes.get::<OsSyscallHandlerWrapper>(SYSCALL_HANDLER)?;
    execute_coroutine(syscall_handler.validate_and_discard_syscall_ptr(syscall_ptr_end))??;
    execution_helper.exit_call().await;

    Ok(())
}

pub fn check_execution(
    vm: &mut VirtualMachine,
    exec_scopes: &mut ExecutionScopes,
    ids_data: &HashMap<String, HintReference>,
    ap_tracking: &ApTracking,
    _constants: &HashMap<String, Felt252>,
) -> Result<(), HintError> {
    execute_coroutine(check_execution_async(vm, exec_scopes, ids_data, ap_tracking))?
}

fn assert_memory_ranges_equal(
    vm: &VirtualMachine,
    expected_ptr: Relocatable,
    expected_size: usize,
    actual_ptr: Relocatable,
    actual_size: usize,
) -> Result<(), HintError> {
    let expected = vm.get_range(expected_ptr, expected_size);
    let actual = vm.get_range(actual_ptr, actual_size);

    if expected != actual {
        return Err(HintError::AssertionFailed(
            format!("Return value mismatch expected={expected:?}, actual={actual:?}.").into_boxed_str(),
        ));
    }

    Ok(())
}

pub const CHECK_SYSCALL_RESPONSE: &str = indoc! {r#"
	# Check that the actual return value matches the expected one.
	expected = memory.get_range(
	    addr=ids.call_response.retdata, size=ids.call_response.retdata_size
	)
	actual = memory.get_range(addr=ids.retdata, size=ids.retdata_size)

	assert expected == actual, f'Return value mismatch expected={expected}, actual={actual}.'"#
};

pub fn check_syscall_response(
    vm: &mut VirtualMachine,
    _exec_scopes: &mut ExecutionScopes,
    ids_data: &HashMap<String, HintReference>,
    ap_tracking: &ApTracking,
    _constants: &HashMap<String, Felt252>,
) -> Result<(), HintError> {
    let call_response_ptr = get_ptr_from_var_name(vars::ids::CALL_RESPONSE, vm, ids_data, ap_tracking)?;
    let call_response_retdata = vm.get_relocatable((call_response_ptr + CallContractResponse::retdata_offset())?)?;
    let call_response_retdata_size =
        felt_to_usize(vm.get_integer((call_response_ptr + CallContractResponse::retdata_size_offset())?)?.as_ref())?;

    let retdata = get_ptr_from_var_name(vars::ids::RETDATA, vm, ids_data, ap_tracking)?;
    let retdata_size =
        felt_to_usize(get_integer_from_var_name(vars::ids::RETDATA_SIZE, vm, ids_data, ap_tracking)?.as_ref())?;

    assert_memory_ranges_equal(vm, call_response_retdata, call_response_retdata_size, retdata, retdata_size)?;

    Ok(())
}

pub const CHECK_NEW_SYSCALL_RESPONSE: &str = indoc! {r#"
	# Check that the actual return value matches the expected one.
	expected = memory.get_range(
	    addr=ids.response.retdata_start,
	    size=ids.response.retdata_end - ids.response.retdata_start,
	)
	actual = memory.get_range(addr=ids.retdata, size=ids.retdata_size)

	assert expected == actual, f'Return value mismatch; expected={expected}, actual={actual}.'"#
};

pub fn check_new_syscall_response(
    vm: &mut VirtualMachine,
    _exec_scopes: &mut ExecutionScopes,
    ids_data: &HashMap<String, HintReference>,
    ap_tracking: &ApTracking,
    _constants: &HashMap<String, Felt252>,
) -> Result<(), HintError> {
    let response_ptr = get_ptr_from_var_name(vars::ids::RESPONSE, vm, ids_data, ap_tracking)?;
    let response_retdata_start =
        vm.get_relocatable((response_ptr + new_syscalls::CallContractResponse::retdata_start_offset())?)?;
    let response_retdata_end =
        vm.get_relocatable((response_ptr + new_syscalls::CallContractResponse::retdata_end_offset())?)?;
    let response_retdata_size = (response_retdata_end - response_retdata_start)?;

    let retdata = get_ptr_from_var_name(vars::ids::RETDATA, vm, ids_data, ap_tracking)?;
    let retdata_size =
        felt_to_usize(get_integer_from_var_name(vars::ids::RETDATA_SIZE, vm, ids_data, ap_tracking)?.as_ref())?;

    assert_memory_ranges_equal(vm, response_retdata_start, response_retdata_size, retdata, retdata_size)?;

    Ok(())
}

pub const CHECK_NEW_DEPLOY_RESPONSE: &str = indoc! {r#"
	# Check that the actual return value matches the expected one.
	expected = memory.get_range(
	    addr=ids.response.constructor_retdata_start,
	    size=ids.response.constructor_retdata_end - ids.response.constructor_retdata_start,
	)
	actual = memory.get_range(addr=ids.retdata, size=ids.retdata_size)
	assert expected == actual, f'Return value mismatch; expected={expected}, actual={actual}.'"#
};

pub fn check_new_deploy_response(
    vm: &mut VirtualMachine,
    _exec_scopes: &mut ExecutionScopes,
    ids_data: &HashMap<String, HintReference>,
    ap_tracking: &ApTracking,
    _constants: &HashMap<String, Felt252>,
) -> Result<(), HintError> {
    let response_ptr = get_ptr_from_var_name(vars::ids::RESPONSE, vm, ids_data, ap_tracking)?;
    let constructor_retdata_start =
        vm.get_relocatable((response_ptr + new_syscalls::DeployResponse::constructor_retdata_start_offset())?)?;
    let constructor_retdata_end =
        vm.get_relocatable((response_ptr + new_syscalls::DeployResponse::constructor_retdata_end_offset())?)?;
    let response_retdata_size = (constructor_retdata_end - constructor_retdata_start)?;

    let retdata = get_ptr_from_var_name(vars::ids::RETDATA, vm, ids_data, ap_tracking)?;
    let retdata_size =
        felt_to_usize(get_integer_from_var_name(vars::ids::RETDATA_SIZE, vm, ids_data, ap_tracking)?.as_ref())?;

    assert_memory_ranges_equal(vm, constructor_retdata_start, response_retdata_size, retdata, retdata_size)?;

    Ok(())
}

pub const LOG_ENTER_SYSCALL: &str = indoc! {r#"
    execution_helper.os_logger.enter_syscall(
        n_steps=current_step,
        builtin_ptrs=ids.builtin_ptrs,
        range_check_ptr=ids.range_check_ptr,
        deprecated=False,
        selector=ids.selector,
    )

    # Prepare a short callable to save code duplication.
    exit_syscall = lambda selector: execution_helper.os_logger.exit_syscall(
        n_steps=current_step,
        builtin_ptrs=ids.builtin_ptrs,
        range_check_ptr=ids.range_check_ptr,
        selector=selector,
    )"#
};

pub fn log_enter_syscall(
    _vm: &mut VirtualMachine,
    _exec_scopes: &mut ExecutionScopes,
    ids_data: &HashMap<String, HintReference>,
    _ap_tracking: &ApTracking,
    _constants: &HashMap<String, Felt252>,
) -> Result<(), HintError> {
    let selector = get_integer_from_var_name(SELECTOR, _vm, ids_data, _ap_tracking)?;
    log::debug!("entering syscall: {:?} execution", SyscallSelector::try_from(selector)?);
    // TODO: implement logging
    Ok(())
}

pub const INITIAL_GE_REQUIRED_GAS: &str = "memory[ap] = to_felt_or_relocatable(ids.initial_gas >= ids.required_gas)";
pub fn initial_ge_required_gas(
    vm: &mut VirtualMachine,
    _exec_scopes: &mut ExecutionScopes,
    ids_data: &HashMap<String, HintReference>,
    ap_tracking: &ApTracking,
    _constants: &HashMap<String, Felt252>,
) -> Result<(), HintError> {
    // line below fails with: UnknownIdentifier("required_gas"):
    // let required_gas = get_integer_from_var_name(REQUIRED_GAS, vm, ids_data, ap_tracking)?;

    // the reason for this is: hint reference for `required_gas` is cast([fp + (-4)] + (-10000), felt)
    // in our case [fp-4] contains a felt  to `get_integer_from_var_name` assumes that [fp-4] contains a
    // pointer not a felt below is a temporary workaround, until the problem is solved in the vm

    // workaround
    let required_gas = *vm.get_integer((vm.get_fp() - 4)?)? - 10000;

    let initial_gas = get_integer_from_var_name(INITIAL_GAS, vm, ids_data, ap_tracking)?;
    insert_value_into_ap(vm, Felt252::from(initial_gas.as_ref() >= &required_gas))
}

pub const CHECK_RESPONSE_RETURN_VALUE: &str = indoc! {r#"
    # Check that the actual return value matches the expected one.
    expected = memory.get_range(
        addr=ids.response.retdata_start,
        size=ids.response.retdata_end - ids.response.retdata_start,
    )
    actual = memory.get_range(addr=ids.retdata, size=ids.retdata_size)

    assert expected == actual, f'Return value mismatch; expected={expected}, actual={actual}.'"#
};

pub fn check_response_return_value(
    vm: &mut VirtualMachine,
    _exec_scopes: &mut ExecutionScopes,
    ids_data: &HashMap<String, HintReference>,
    ap_tracking: &ApTracking,
    _constants: &HashMap<String, Felt252>,
) -> Result<(), HintError> {
    let retdata = get_ptr_from_var_name("retdata", vm, ids_data, ap_tracking)?;
    let retdata_size = get_integer_from_var_name("retdata_size", vm, ids_data, ap_tracking)?;

    let response = get_ptr_from_var_name("response", vm, ids_data, ap_tracking)?;
    let response_retdata_start =
        vm.get_relocatable((response + new_syscalls::CallContractResponse::retdata_start_offset())?)?;
    let response_retdata_end =
        vm.get_relocatable((response + new_syscalls::CallContractResponse::retdata_end_offset())?)?;

    let expected = vm.get_range(response_retdata_start, (response_retdata_end - response_retdata_start)?);
    let actual = vm.get_range(
        retdata,
        retdata_size
            .as_ref()
            .to_usize()
            .ok_or(HintError::CustomHint("retdata_size is not usize".to_string().into_boxed_str()))?,
    );

    assert_eq!(expected, actual, "Return value mismatch; expected={:?}, actual={:?}", expected, actual);

    // relocate_segment(src_ptr=response.retdata_start, dest_ptr=retdata);
    log::debug!("response_retdata_start: {}, retdata: {}", response_retdata_start, retdata);

    Ok(())
}

async fn cache_contract_storage(
    key: Felt252,
    vm: &mut VirtualMachine,
    exec_scopes: &mut ExecutionScopes,
    ids_data: &HashMap<String, HintReference>,
    ap_tracking: &ApTracking,
) -> Result<(), HintError> {
    let mut execution_helper = exec_scopes.get::<ExecutionHelperWrapper>(vars::scopes::EXECUTION_HELPER)?;

    let contract_address = get_integer_from_var_name(vars::ids::CONTRACT_ADDRESS, vm, ids_data, ap_tracking)?;

    let value = execution_helper.read_storage_for_address(contract_address, key).await.map_err(|_| {
        HintError::CustomHint(format!("No storage found for contract {}", contract_address).into_boxed_str())
    })?;

    let ids_value = get_integer_from_var_name(vars::ids::VALUE, vm, ids_data, ap_tracking)?;
    if ids_value != value {
        return Err(HintError::AssertionFailed(
            format!("Inconsistent storage value (expected {}, got {})", ids_value, value).into_boxed_str(),
        ));
    }

    exec_scopes.insert_value(vars::scopes::VALUE, value);

    Ok(())
}

pub const ADD_RELOCATION_RULE: &str = "memory.add_relocation_rule(src_ptr=ids.src_ptr, dest_ptr=ids.dest_ptr)";

pub fn add_relocation_rule(
    vm: &mut VirtualMachine,
    _exec_scopes: &mut ExecutionScopes,
    ids_data: &HashMap<String, HintReference>,
    ap_tracking: &ApTracking,
    _constants: &HashMap<String, Felt252>,
) -> Result<(), HintError> {
    let src_ptr = get_ptr_from_var_name(vars::ids::SRC_PTR, vm, ids_data, ap_tracking)?;
    let dest_ptr = get_ptr_from_var_name(vars::ids::DEST_PTR, vm, ids_data, ap_tracking)?;
    vm.add_relocation_rule(src_ptr, dest_ptr)?;

    Ok(())
}
pub const SET_AP_TO_TX_NONCE: &str = "memory[ap] = to_felt_or_relocatable(tx.nonce)";

pub fn set_ap_to_tx_nonce(
    vm: &mut VirtualMachine,
    exec_scopes: &mut ExecutionScopes,
    _ids_data: &HashMap<String, HintReference>,
    _ap_tracking: &ApTracking,
    _constants: &HashMap<String, Felt252>,
) -> Result<(), HintError> {
    let tx: &InternalTransaction = exec_scopes.get_ref(vars::scopes::TX)?;
    let nonce = tx.nonce.ok_or(HintError::AssertionFailed("tx.nonce should be set".to_string().into_boxed_str()))?;
    insert_value_into_ap(vm, nonce)?;

    Ok(())
}

pub const SET_FP_PLUS_4_TO_TX_NONCE: &str = "memory[fp + 4] = to_felt_or_relocatable(tx.nonce)";

pub fn set_fp_plus_4_to_tx_nonce(
    vm: &mut VirtualMachine,
    exec_scopes: &mut ExecutionScopes,
    _ids_data: &HashMap<String, HintReference>,
    _ap_tracking: &ApTracking,
    _constants: &HashMap<String, Felt252>,
) -> Result<(), HintError> {
    let tx: &InternalTransaction = exec_scopes.get_ref(vars::scopes::TX)?;
    let nonce = tx.nonce.ok_or(HintError::AssertionFailed("tx.nonce should be set".to_string().into_boxed_str()))?;
    vm.insert_value((vm.get_fp() + 4)?, nonce)?;

    Ok(())
}

pub fn enter_node_scope(node: UpdateTree<StorageLeaf>, exec_scopes: &mut ExecutionScopes) -> Result<(), HintError> {
    // vm_enter_scope(dict(node=new_node, **common_args))"#
    // In this implementation we assume that `common_args` is unpacked, having a
    // `HashMap<String, Box<dyn Any>>` as scope variable is unpractical.
    // `common_args` contains the 3 variables below and is never modified.
    let new_scope = {
        let preimage: Preimage = exec_scopes.get(vars::scopes::PREIMAGE)?;
        let descent_map: DescentMap = exec_scopes.get(vars::scopes::DESCENT_MAP)?;
        let patricia_skip_validation_runner: Option<PatriciaSkipValidationRunner> =
            exec_scopes.get(vars::scopes::PATRICIA_SKIP_VALIDATION_RUNNER)?;

        HashMap::from([
            (vars::scopes::NODE.to_string(), any_box!(node)),
            (vars::scopes::PREIMAGE.to_string(), any_box!(preimage)),
            (vars::scopes::DESCENT_MAP.to_string(), any_box!(descent_map)),
            (vars::scopes::PATRICIA_SKIP_VALIDATION_RUNNER.to_string(), any_box!(patricia_skip_validation_runner)),
        ])
    };
    exec_scopes.enter_scope(new_scope);

    Ok(())
}

pub const ENTER_SCOPE_NODE: &str = "vm_enter_scope(dict(node=node, **common_args))";

pub fn enter_scope_node_hint(
    _vm: &mut VirtualMachine,
    exec_scopes: &mut ExecutionScopes,
    _ids_data: &HashMap<String, HintReference>,
    _ap_tracking: &ApTracking,
    _constants: &HashMap<String, Felt252>,
) -> Result<(), HintError> {
    let node: UpdateTree<StorageLeaf> = exec_scopes.get(vars::scopes::NODE)?;
    enter_node_scope(node, exec_scopes)
}

pub const ENTER_SCOPE_NEW_NODE: &str = indoc! {r#"
	ids.child_bit = 0 if case == 'left' else 1
	new_node = left_child if case == 'left' else right_child
	vm_enter_scope(dict(node=new_node, **common_args))"#
};

pub fn enter_scope_new_node(
    vm: &mut VirtualMachine,
    exec_scopes: &mut ExecutionScopes,
    ids_data: &HashMap<String, HintReference>,
    ap_tracking: &ApTracking,
    _constants: &HashMap<String, Felt252>,
) -> Result<(), HintError> {
    let left_child: UpdateTree<StorageLeaf> = exec_scopes.get(vars::scopes::LEFT_CHILD)?;
    let right_child: UpdateTree<StorageLeaf> = exec_scopes.get(vars::scopes::RIGHT_CHILD)?;
    let case: DecodeNodeCase = exec_scopes.get(vars::scopes::CASE)?;

    let (child_bit, new_node) = match case {
        DecodeNodeCase::Left => (Felt252::ZERO, left_child),
        _ => (Felt252::ONE, right_child),
    };

    insert_value_from_var_name(vars::ids::CHILD_BIT, child_bit, vm, ids_data, ap_tracking)?;

    enter_node_scope(new_node, exec_scopes)?;

    Ok(())
}

fn enter_scope_next_node(
    bit_value: Felt252,
    vm: &mut VirtualMachine,
    exec_scopes: &mut ExecutionScopes,
    ids_data: &HashMap<String, HintReference>,
    ap_tracking: &ApTracking,
) -> Result<(), HintError> {
    let left_child: UpdateTree<StorageLeaf> = exec_scopes.get(vars::scopes::LEFT_CHILD)?;
    let right_child: UpdateTree<StorageLeaf> = exec_scopes.get(vars::scopes::RIGHT_CHILD)?;

    let bit = get_integer_from_var_name(vars::ids::BIT, vm, ids_data, ap_tracking)?;

    let next_node = if bit.as_ref() == &bit_value { left_child } else { right_child };

    enter_node_scope(next_node, exec_scopes)?;

    Ok(())
}

pub const ENTER_SCOPE_NEXT_NODE_BIT_0: &str = indoc! {r#"
	new_node = left_child if ids.bit == 0 else right_child
	vm_enter_scope(dict(node=new_node, **common_args))"#
};

pub fn enter_scope_next_node_bit_0(
    vm: &mut VirtualMachine,
    exec_scopes: &mut ExecutionScopes,
    ids_data: &HashMap<String, HintReference>,
    ap_tracking: &ApTracking,
    _constants: &HashMap<String, Felt252>,
) -> Result<(), HintError> {
    enter_scope_next_node(Felt252::ZERO, vm, exec_scopes, ids_data, ap_tracking)
}

pub const ENTER_SCOPE_NEXT_NODE_BIT_1: &str = indoc! {r#"
	new_node = left_child if ids.bit == 1 else right_child
	vm_enter_scope(dict(node=new_node, **common_args))"#
};

pub fn enter_scope_next_node_bit_1(
    vm: &mut VirtualMachine,
    exec_scopes: &mut ExecutionScopes,
    ids_data: &HashMap<String, HintReference>,
    ap_tracking: &ApTracking,
    _constants: &HashMap<String, Felt252>,
) -> Result<(), HintError> {
    enter_scope_next_node(Felt252::ONE, vm, exec_scopes, ids_data, ap_tracking)
}

pub const ENTER_SCOPE_LEFT_CHILD: &str = "vm_enter_scope(dict(node=left_child, **common_args))";

pub fn enter_scope_left_child(
    _vm: &mut VirtualMachine,
    exec_scopes: &mut ExecutionScopes,
    _ids_data: &HashMap<String, HintReference>,
    _ap_tracking: &ApTracking,
    _constants: &HashMap<String, Felt252>,
) -> Result<(), HintError> {
    let left_child: UpdateTree<StorageLeaf> = exec_scopes.get(vars::scopes::LEFT_CHILD)?;
    enter_node_scope(left_child, exec_scopes)
}

pub const ENTER_SCOPE_RIGHT_CHILD: &str = "vm_enter_scope(dict(node=right_child, **common_args))";

pub fn enter_scope_right_child(
    _vm: &mut VirtualMachine,
    exec_scopes: &mut ExecutionScopes,
    _ids_data: &HashMap<String, HintReference>,
    _ap_tracking: &ApTracking,
    _constants: &HashMap<String, Felt252>,
) -> Result<(), HintError> {
    let right_child: UpdateTree<StorageLeaf> = exec_scopes.get(vars::scopes::RIGHT_CHILD)?;
    enter_node_scope(right_child, exec_scopes)
}

pub const ENTER_SCOPE_DESCEND_EDGE: &str = indoc! {r#"
	new_node = node
	for i in range(ids.length - 1, -1, -1):
	    new_node = new_node[(ids.word >> i) & 1]
	vm_enter_scope(dict(node=new_node, **common_args))"#
};

pub fn enter_scope_descend_edge(
    vm: &mut VirtualMachine,
    exec_scopes: &mut ExecutionScopes,
    ids_data: &HashMap<String, HintReference>,
    ap_tracking: &ApTracking,
    _constants: &HashMap<String, Felt252>,
) -> Result<(), HintError> {
    let mut new_node: UpdateTree<StorageLeaf> = exec_scopes.get(vars::scopes::NODE)?;
    let length = {
        let length = get_integer_from_var_name(vars::ids::LENGTH, vm, ids_data, ap_tracking)?;
        length.to_u64().ok_or(MathError::Felt252ToU64Conversion(Box::new(length)))?
    };
    let word = get_integer_from_var_name(vars::ids::WORD, vm, ids_data, ap_tracking)?.to_biguint();

    for i in (0..length).rev() {
        match new_node {
            None => {
                return Err(HintError::CustomHint("Expected a node".to_string().into_boxed_str()));
            }
            Some(TreeUpdate::Leaf(_)) => {
                return Err(HintError::CustomHint("Did not expect a leaf node".to_string().into_boxed_str()));
            }
            Some(TreeUpdate::Tuple(left_child, right_child)) => {
                // new_node = new_node[(ids.word >> i) & 1]
                let one_biguint = BigUint::from(1u64);
                let descend_right = ((&word >> i) & &one_biguint) == one_biguint;
                if descend_right {
                    new_node = *right_child;
                } else {
                    new_node = *left_child;
                }
            }
        }
    }

    enter_node_scope(new_node, exec_scopes)
}

pub const WRITE_SYSCALL_RESULT_DEPRECATED: &str = indoc! {r#"
	storage = execution_helper.storage_by_address[ids.contract_address]
	ids.prev_value = storage.read(key=ids.syscall_ptr.address)
	storage.write(key=ids.syscall_ptr.address, value=ids.syscall_ptr.value)

	# Fetch a state_entry in this hint and validate it in the update that comes next.
	ids.state_entry = __dict_manager.get_dict(ids.contract_state_changes)[ids.contract_address]

	ids.new_state_entry = segments.add()"#
};

pub async fn write_syscall_result_deprecated_async(
    vm: &mut VirtualMachine,
    exec_scopes: &mut ExecutionScopes,
    ids_data: &HashMap<String, HintReference>,
    ap_tracking: &ApTracking,
) -> Result<(), HintError> {
    let mut execution_helper: ExecutionHelperWrapper = exec_scopes.get(vars::scopes::EXECUTION_HELPER)?;

    let contract_address = get_integer_from_var_name(vars::ids::CONTRACT_ADDRESS, vm, ids_data, ap_tracking)?;
    let syscall_ptr = get_ptr_from_var_name(vars::ids::SYSCALL_PTR, vm, ids_data, ap_tracking)?;

    // ids.prev_value = storage.read(key=ids.syscall_ptr.address)
    let storage_write_address = vm.get_integer((syscall_ptr + StorageWrite::address_offset())?)?.into_owned();
    let prev_value =
        execution_helper.read_storage_for_address(contract_address, storage_write_address).await.map_err(|_| {
            HintError::CustomHint(format!("Storage not found for contract {}", contract_address).into_boxed_str())
        })?;
    insert_value_from_var_name(vars::ids::PREV_VALUE, prev_value, vm, ids_data, ap_tracking)?;

    // storage.write(key=ids.syscall_ptr.address, value=ids.syscall_ptr.value)
    let storage_write_value = vm.get_integer((syscall_ptr + StorageWrite::value_offset())?)?.into_owned();
    execution_helper
        .write_storage_for_address(contract_address, storage_write_address, storage_write_value)
        .await
        .map_err(|_| {
            HintError::CustomHint(format!("Storage not found for contract {}", contract_address).into_boxed_str())
        })?;

    let contract_state_changes = get_ptr_from_var_name(vars::ids::CONTRACT_STATE_CHANGES, vm, ids_data, ap_tracking)?;
    get_state_entry_and_set_new_state_entry(
        contract_state_changes,
        contract_address,
        vm,
        exec_scopes,
        ids_data,
        ap_tracking,
    )?;

    Ok(())
}

pub fn write_syscall_result_deprecated(
    vm: &mut VirtualMachine,
    exec_scopes: &mut ExecutionScopes,
    ids_data: &HashMap<String, HintReference>,
    ap_tracking: &ApTracking,
    _constants: &HashMap<String, Felt252>,
) -> Result<(), HintError> {
    execute_coroutine(write_syscall_result_deprecated_async(vm, exec_scopes, ids_data, ap_tracking))?
}

pub const WRITE_SYSCALL_RESULT: &str = indoc! {r#"
    storage = execution_helper.storage_by_address[ids.contract_address]
    ids.prev_value = storage.read(key=ids.request.key)
    storage.write(key=ids.request.key, value=ids.request.value)

    # Fetch a state_entry in this hint and validate it in the update that comes next.
    ids.state_entry = __dict_manager.get_dict(ids.contract_state_changes)[ids.contract_address]
    ids.new_state_entry = segments.add()"#
};

pub async fn write_syscall_result_async(
    vm: &mut VirtualMachine,
    exec_scopes: &mut ExecutionScopes,
    ids_data: &HashMap<String, HintReference>,
    ap_tracking: &ApTracking,
) -> Result<(), HintError> {
    let mut execution_helper: ExecutionHelperWrapper = exec_scopes.get(vars::scopes::EXECUTION_HELPER)?;

    let contract_address = get_integer_from_var_name(vars::ids::CONTRACT_ADDRESS, vm, ids_data, ap_tracking)?;
    let request = get_ptr_from_var_name(vars::ids::REQUEST, vm, ids_data, ap_tracking)?;
    let storage_write_address = *vm.get_integer((request + new_syscalls::StorageWriteRequest::key_offset())?)?;
    let storage_write_value =
        vm.get_integer((request + new_syscalls::StorageWriteRequest::value_offset())?)?.into_owned();

    // ids.prev_value = storage.read(key=ids.request.key)
    let prev_value =
        execution_helper.read_storage_for_address(contract_address, storage_write_address).await.unwrap_or_default();
    insert_value_from_var_name(vars::ids::PREV_VALUE, prev_value, vm, ids_data, ap_tracking)?;

    // storage.write(key=ids.request.key, value=ids.request.value)
    execution_helper
        .write_storage_for_address(contract_address, storage_write_address, storage_write_value)
        .await
        .map_err(|_| {
            HintError::CustomHint(format!("Storage not found for contract {}", contract_address).into_boxed_str())
        })?;

    let contract_state_changes = get_ptr_from_var_name(vars::ids::CONTRACT_STATE_CHANGES, vm, ids_data, ap_tracking)?;
    get_state_entry_and_set_new_state_entry(
        contract_state_changes,
        contract_address,
        vm,
        exec_scopes,
        ids_data,
        ap_tracking,
    )?;

    Ok(())
}

pub fn write_syscall_result(
    vm: &mut VirtualMachine,
    exec_scopes: &mut ExecutionScopes,
    ids_data: &HashMap<String, HintReference>,
    ap_tracking: &ApTracking,
    _constants: &HashMap<String, Felt252>,
) -> Result<(), HintError> {
    execute_coroutine(write_syscall_result_async(vm, exec_scopes, ids_data, ap_tracking))?
}

pub const GEN_CLASS_HASH_ARG: &str = indoc! {r#"
    ids.tx_version = tx.version
    ids.sender_address = tx.sender_address
    ids.class_hash_ptr = segments.gen_arg([tx.class_hash])
    if tx.version <= 1:
        assert tx.compiled_class_hash is None, (
            "Deprecated declare must not have compiled_class_hash."
        )
        ids.compiled_class_hash = 0
    else:
        assert tx.compiled_class_hash is not None, (
            "Declare must have a concrete compiled_class_hash."
        )
        ids.compiled_class_hash = tx.compiled_class_hash"#
};

pub fn gen_class_hash_arg(
    vm: &mut VirtualMachine,
    exec_scopes: &mut ExecutionScopes,
    ids_data: &HashMap<String, HintReference>,
    ap_tracking: &ApTracking,
    _constants: &HashMap<String, Felt252>,
) -> Result<(), HintError> {
    let tx: InternalTransaction = exec_scopes.get(vars::scopes::TX)?;

    let tx_version = tx.version.ok_or(HintError::CustomHint("tx.version is not set".to_string().into_boxed_str()))?;
    let sender_address =
        tx.sender_address.ok_or(HintError::CustomHint("tx.sender_address is not set".to_string().into_boxed_str()))?;
    let class_hash =
        tx.class_hash.ok_or(HintError::CustomHint("tx.class_hash is not set".to_string().into_boxed_str()))?;

    insert_value_from_var_name(vars::ids::TX_VERSION, tx_version, vm, ids_data, ap_tracking)?;
    insert_value_from_var_name(vars::ids::SENDER_ADDRESS, sender_address, vm, ids_data, ap_tracking)?;

    let class_hash_ptr_arg = vm.gen_arg(&vec![MaybeRelocatable::Int(class_hash)])?;
    insert_value_from_var_name(vars::ids::CLASS_HASH_PTR, class_hash_ptr_arg, vm, ids_data, ap_tracking)?;

    let compiled_class_hash = if tx_version <= Felt252::ONE {
        if tx.compiled_class_hash.is_some() {
            return Err(HintError::AssertionFailed(
                "Deprecated declare must not have compiled_class_hash.".to_string().into_boxed_str(),
            ));
        }
        Felt252::ZERO
    } else {
        tx.compiled_class_hash.ok_or(HintError::AssertionFailed(
            "Declare must have a concrete compiled_class_hash.".to_string().into_boxed_str(),
        ))?
    };

    insert_value_from_var_name(vars::ids::COMPILED_CLASS_HASH, compiled_class_hash, vm, ids_data, ap_tracking)?;

    Ok(())
}

pub const WRITE_OLD_BLOCK_TO_STORAGE: &str = indoc! {r#"
	storage = execution_helper.storage_by_address[ids.BLOCK_HASH_CONTRACT_ADDRESS]
	storage.write(key=ids.old_block_number, value=ids.old_block_hash)"#
};

pub async fn write_old_block_to_storage_async(
    vm: &mut VirtualMachine,
    exec_scopes: &mut ExecutionScopes,
    ids_data: &HashMap<String, HintReference>,
    ap_tracking: &ApTracking,
    constants: &HashMap<String, Felt252>,
) -> Result<(), HintError> {
    let mut execution_helper: ExecutionHelperWrapper = exec_scopes.get(vars::scopes::EXECUTION_HELPER)?;

    let block_hash_contract_address = get_constant(vars::constants::BLOCK_HASH_CONTRACT_ADDRESS, constants)?;
    let old_block_number = get_integer_from_var_name(vars::ids::OLD_BLOCK_NUMBER, vm, ids_data, ap_tracking)?;
    let old_block_hash = get_integer_from_var_name(vars::ids::OLD_BLOCK_HASH, vm, ids_data, ap_tracking)?;

    log::debug!("writing block number: {} -> block hash: {}", old_block_number, old_block_hash);
    execution_helper
        .write_storage_for_address(*block_hash_contract_address, old_block_number, old_block_hash)
        .await
        .map_err(|_| {
            HintError::CustomHint(
                format!("Storage not found for contract {}", block_hash_contract_address).into_boxed_str(),
            )
        })?;

    Ok(())
}

pub fn write_old_block_to_storage(
    vm: &mut VirtualMachine,
    exec_scopes: &mut ExecutionScopes,
    ids_data: &HashMap<String, HintReference>,
    ap_tracking: &ApTracking,
    constants: &HashMap<String, Felt252>,
) -> Result<(), HintError> {
    execute_coroutine(write_old_block_to_storage_async(vm, exec_scopes, ids_data, ap_tracking, constants))?
}

pub const CACHE_CONTRACT_STORAGE_REQUEST_KEY: &str = indoc! {r#"
	# Make sure the value is cached (by reading it), to be used later on for the
	# commitment computation.
	value = execution_helper.storage_by_address[ids.contract_address].read(key=ids.request.key)
	assert ids.value == value, "Inconsistent storage value.""#
};

pub fn cache_contract_storage_request_key(
    vm: &mut VirtualMachine,
    exec_scopes: &mut ExecutionScopes,
    ids_data: &HashMap<String, HintReference>,
    ap_tracking: &ApTracking,
    _constants: &HashMap<String, Felt252>,
) -> Result<(), HintError> {
    let request_ptr = get_ptr_from_var_name(vars::ids::REQUEST, vm, ids_data, ap_tracking)?;
    let key = vm.get_integer((request_ptr + new_syscalls::StorageReadRequest::key_offset())?)?.into_owned();

    execute_coroutine(cache_contract_storage(key, vm, exec_scopes, ids_data, ap_tracking))?
}

pub const CACHE_CONTRACT_STORAGE_SYSCALL_REQUEST_ADDRESS: &str = indoc! {r#"
	# Make sure the value is cached (by reading it), to be used later on for the
	# commitment computation.
	value = execution_helper.storage_by_address[ids.contract_address].read(
	    key=ids.syscall_ptr.request.address
	)
	assert ids.value == value, "Inconsistent storage value.""#
};

pub fn cache_contract_storage_syscall_request_address(
    vm: &mut VirtualMachine,
    exec_scopes: &mut ExecutionScopes,
    ids_data: &HashMap<String, HintReference>,
    ap_tracking: &ApTracking,
    _constants: &HashMap<String, Felt252>,
) -> Result<(), HintError> {
    let syscall_ptr = get_ptr_from_var_name(vars::ids::SYSCALL_PTR, vm, ids_data, ap_tracking)?;
    let offset = StorageRead::request_offset() + StorageReadRequest::address_offset();
    let key = vm.get_integer((syscall_ptr + offset)?)?.into_owned();

    execute_coroutine(cache_contract_storage(key, vm, exec_scopes, ids_data, ap_tracking))?
}
pub const GET_OLD_BLOCK_NUMBER_AND_HASH: &str = indoc! {r#"
	(
	    old_block_number, old_block_hash
	) = execution_helper.get_old_block_number_and_hash()
	assert old_block_number == ids.old_block_number,(
	    "Inconsistent block number. "
	    "The constant STORED_BLOCK_HASH_BUFFER is probably out of sync."
	)
	ids.old_block_hash = old_block_hash"#
};

pub async fn get_old_block_number_and_hash_async(
    vm: &mut VirtualMachine,
    exec_scopes: &mut ExecutionScopes,
    ids_data: &HashMap<String, HintReference>,
    ap_tracking: &ApTracking,
) -> Result<(), HintError> {
    let execution_helper: ExecutionHelperWrapper = exec_scopes.get(vars::scopes::EXECUTION_HELPER)?;
    let (old_block_number, old_block_hash) = execution_helper.get_old_block_number_and_hash().await?;

    let ids_old_block_number = get_integer_from_var_name(vars::ids::OLD_BLOCK_NUMBER, vm, ids_data, ap_tracking)?;
    if old_block_number != ids_old_block_number {
        return Err(HintError::AssertionFailed(
            "Inconsistent block number. The constant STORED_BLOCK_HASH_BUFFER is probably out of sync."
                .to_string()
                .into_boxed_str(),
        ));
    }

    insert_value_from_var_name(vars::ids::OLD_BLOCK_HASH, old_block_hash, vm, ids_data, ap_tracking)?;

    Ok(())
}

pub fn get_old_block_number_and_hash(
    vm: &mut VirtualMachine,
    exec_scopes: &mut ExecutionScopes,
    ids_data: &HashMap<String, HintReference>,
    ap_tracking: &ApTracking,
    _constants: &HashMap<String, Felt252>,
) -> Result<(), HintError> {
    execute_coroutine(get_old_block_number_and_hash_async(vm, exec_scopes, ids_data, ap_tracking))?
}

pub const FETCH_RESULT: &str = indoc! {r#"
    # Fetch the result, up to 100 elements.
    result = memory.get_range(ids.retdata, min(100, ids.retdata_size))

    if result != [ids.VALIDATED]:
        print("Invalid return value from __validate__:")
        print(f"  Size: {ids.retdata_size}")
        print(f"  Result (at most 100 elements): {result}")"#
};

pub fn fetch_result(
    vm: &mut VirtualMachine,
    _exec_scopes: &mut ExecutionScopes,
    ids_data: &HashMap<String, HintReference>,
    ap_tracking: &ApTracking,
    constants: &HashMap<String, Felt252>,
) -> Result<(), HintError> {
    // Fetch the result, up to 100 elements.
    let retdata = get_ptr_from_var_name(vars::ids::RETDATA, vm, ids_data, ap_tracking)?;
    let retdata_size = get_integer_from_var_name(vars::ids::RETDATA_SIZE, vm, ids_data, ap_tracking)?;

    // validated is the string "VALID" translated to a felt.
    let validated = get_constant(vars::constants::VALIDATED, constants)?;

    let n_elements = std::cmp::min(felt_to_usize(&retdata_size)?, 100usize);

    let result = vm.get_range(retdata, n_elements);

    // This hint is weird, there is absolutely no need to fetch 100 elements to do this.
    // Nonetheless, we implement it 1-1 with the Python version.
    if n_elements != 1 || result[0] != Some(Cow::Borrowed(&MaybeRelocatable::Int(*validated))) {
        log::info!("Invalid return value from __validate__:");
        log::info!("  Size: {n_elements}");
        log::info!("  Result (at most 100 elements): {:?}", result);
    }

    Ok(())
}

#[cfg(test)]
mod tests {
    use std::cell::RefCell;
    use std::rc::Rc;

    use blockifier::block_context::BlockContext;
    use cairo_vm::hint_processor::builtin_hint_processor::dict_manager::DictManager;
    use cairo_vm::types::relocatable::Relocatable;
    use num_bigint::BigUint;
    use rstest::{fixture, rstest};
    use starknet_api::block::BlockNumber;

    use super::*;
    use crate::config::STORED_BLOCK_HASH_BUFFER;
    use crate::crypto::pedersen::PedersenHash;
    use crate::execution::helper::ContractStorageMap;
    use crate::starknet::starknet_storage::{OsSingleStarknetStorage, StorageLeaf};
    use crate::starkware_utils::commitment_tree::base_types::Height;
    use crate::starkware_utils::commitment_tree::binary_fact_tree::BinaryFactTree;
    use crate::starkware_utils::commitment_tree::patricia_tree::patricia_tree::PatriciaTree;
    use crate::starkware_utils::commitment_tree::update_tree::TreeUpdate;
    use crate::storage::dict_storage::DictStorage;
    use crate::storage::storage::FactFetchingContext;

    #[fixture]
    pub fn block_context() -> BlockContext {
        BlockContext { block_number: BlockNumber(10), ..BlockContext::create_for_account_testing() }
    }

    #[fixture]
    fn old_block_number_and_hash(block_context: BlockContext) -> (Felt252, Felt252) {
        (Felt252::from(block_context.block_number.0 - STORED_BLOCK_HASH_BUFFER), Felt252::from(66_u64))
    }

    #[fixture]
    fn execution_helper(
        block_context: BlockContext,
        old_block_number_and_hash: (Felt252, Felt252),
    ) -> ExecutionHelperWrapper {
        ExecutionHelperWrapper::new(ContractStorageMap::default(), vec![], &block_context, old_block_number_and_hash)
    }

    #[fixture]
    fn contract_address() -> Felt252 {
        Felt252::from(300)
    }

    #[fixture]
    async fn execution_helper_with_storage(
        execution_helper: ExecutionHelperWrapper,
        contract_address: Felt252,
    ) -> ExecutionHelperWrapper {
        let storage = DictStorage::default();
        let mut ffc = FactFetchingContext::<_, PedersenHash>::new(storage);

        let mut tree = PatriciaTree::empty_tree(&mut ffc, Height(251), StorageLeaf::empty()).await.unwrap();
        let modifications = vec![(BigUint::from(42u32), StorageLeaf::new(Felt252::from(8000)))];
        let mut facts = None;
        let tree = tree.update(&mut ffc, modifications, &mut facts).await.unwrap();
        // We pass the same tree as previous and updated tree as this is enough for the tests.
        let os_single_starknet_storage = OsSingleStarknetStorage::new(tree.clone(), tree, &vec![], ffc).await.unwrap();

        {
            let storage_by_address = &mut execution_helper.execution_helper.write().await.storage_by_address;
            storage_by_address.insert(contract_address, os_single_starknet_storage);
        }

        execution_helper
    }

    #[rstest]
    #[tokio::test]
    #[ignore] // TODO: fix
    async fn test_cache_contract_storage_request_key(
        #[future] execution_helper_with_storage: ExecutionHelperWrapper,
        contract_address: Felt252,
    ) {
        let execution_helper_with_storage = execution_helper_with_storage.await;

        let mut vm = VirtualMachine::new(false);
        vm.add_memory_segment();
        vm.add_memory_segment();
        vm.set_fp(5);

        let ap_tracking = ApTracking::new();
        let constants = HashMap::new();

        let ids_data = HashMap::from([
            (vars::ids::SYSCALL_PTR.to_string(), HintReference::new_simple(-3)),
            (vars::ids::CONTRACT_ADDRESS.to_string(), HintReference::new_simple(-2)),
            (vars::ids::VALUE.to_string(), HintReference::new_simple(-1)),
        ]);

        // Make ids.request point to (1, 0)
        insert_value_from_var_name(vars::ids::SYSCALL_PTR, (1, 0), &mut vm, &ids_data, &ap_tracking).unwrap();
        let key = Felt252::from(42);
        // request.key is at offset 1 in the structure
        vm.insert_value(Relocatable::from((1, 1)), key).unwrap();

        insert_value_from_var_name(vars::ids::CONTRACT_ADDRESS, contract_address, &mut vm, &ids_data, &ap_tracking)
            .unwrap();
        insert_value_from_var_name(vars::ids::VALUE, Felt252::from(8000), &mut vm, &ids_data, &ap_tracking).unwrap();

        let mut exec_scopes: ExecutionScopes = Default::default();
        exec_scopes.insert_value(vars::scopes::EXECUTION_HELPER, execution_helper_with_storage);

        // Just make sure that the hint goes through, all meaningful assertions are
        // in the implementation of the hint
        cache_contract_storage_request_key(&mut vm, &mut exec_scopes, &ids_data, &ap_tracking, &constants)
            .expect("Hint should not fail");
    }

    #[test]
    fn test_enter_scope_new_node() {
        let preimage: Preimage = HashMap::new();
        let descent_map: DescentMap = HashMap::new();
        let patricia_skip_validation_runner: Option<PatriciaSkipValidationRunner> = None;
        let left_child = Some(TreeUpdate::Leaf(StorageLeaf::new(Felt252::ZERO)));
        let right_child: Option<TreeUpdate<StorageLeaf>> = None;
        let case = DecodeNodeCase::Left;

        let mut vm = VirtualMachine::new(false);
        vm.add_memory_segment();
        vm.add_memory_segment();
        vm.set_fp(1);

        let ids_data = HashMap::from([(vars::ids::CHILD_BIT.to_string(), HintReference::new_simple(-1))]);

        let mut exec_scopes: ExecutionScopes = Default::default();
        exec_scopes.insert_value(vars::scopes::PREIMAGE, preimage.clone());
        exec_scopes.insert_value(vars::scopes::DESCENT_MAP, descent_map.clone());
        exec_scopes
            .insert_value(vars::scopes::PATRICIA_SKIP_VALIDATION_RUNNER, patricia_skip_validation_runner.clone());
        exec_scopes.insert_value(vars::scopes::LEFT_CHILD, left_child.clone());
        exec_scopes.insert_value(vars::scopes::RIGHT_CHILD, right_child);
        exec_scopes.insert_value(vars::scopes::CASE, case);

        let ap_tracking = ApTracking::new();
        let constants = HashMap::new();

        enter_scope_new_node(&mut vm, &mut exec_scopes, &ids_data, &ap_tracking, &constants)
            .expect("Hint should succeed");

        assert_eq!(exec_scopes.data.len(), 2, "A new scope should have been created");
        assert_eq!(exec_scopes.data[1].len(), 4, "The new scope should contain 4 items");
        assert_eq!(exec_scopes.get::<Preimage>(vars::scopes::PREIMAGE).unwrap(), preimage);
        assert_eq!(exec_scopes.get::<DescentMap>(vars::scopes::DESCENT_MAP).unwrap(), descent_map);
        assert_eq!(
            exec_scopes
                .get::<Option<PatriciaSkipValidationRunner>>(vars::scopes::PATRICIA_SKIP_VALIDATION_RUNNER)
                .unwrap(),
            patricia_skip_validation_runner
        );
        assert_eq!(exec_scopes.get::<UpdateTree<StorageLeaf>>(vars::scopes::NODE).unwrap(), left_child);

        let child_bit = get_integer_from_var_name(vars::ids::CHILD_BIT, &mut vm, &ids_data, &ap_tracking).unwrap();
        assert_eq!(child_bit, Felt252::ZERO);
    }

    #[rstest]
    #[tokio::test]
    #[ignore] // TODO: fix
    async fn test_write_syscall_result(
        #[future] execution_helper_with_storage: ExecutionHelperWrapper,
        contract_address: Felt252,
    ) {
        let mut execution_helper_with_storage = execution_helper_with_storage.await;

        let mut vm = VirtualMachine::new(false);
        vm.add_memory_segment();
        vm.add_memory_segment();
        vm.set_fp(9);

        let ap_tracking = ApTracking::new();
        let constants = HashMap::new();

        let ids_data = HashMap::from([
            (vars::ids::SYSCALL_PTR.to_string(), HintReference::new_simple(-6)),
            (vars::ids::PREV_VALUE.to_string(), HintReference::new_simple(-5)),
            (vars::ids::CONTRACT_ADDRESS.to_string(), HintReference::new_simple(-4)),
            (vars::ids::CONTRACT_STATE_CHANGES.to_string(), HintReference::new_simple(-3)),
            (vars::ids::STATE_ENTRY.to_string(), HintReference::new_simple(-2)),
            (vars::ids::NEW_STATE_ENTRY.to_string(), HintReference::new_simple(-1)),
        ]);

        let key = Felt252::from(42);
        let value = Felt252::from(777);
        insert_value_from_var_name(vars::ids::SYSCALL_PTR, Relocatable::from((1, 0)), &mut vm, &ids_data, &ap_tracking)
            .unwrap();
        // syscall_ptr.address is at offset 1 in the structure
        vm.insert_value(Relocatable::from((1, 1)), key).unwrap();
        // syscall_ptr.value is at offset 1 in the structure
        vm.insert_value(Relocatable::from((1, 2)), value).unwrap();

        insert_value_from_var_name(vars::ids::CONTRACT_ADDRESS, contract_address, &mut vm, &ids_data, &ap_tracking)
            .unwrap();

        let mut exec_scopes: ExecutionScopes = Default::default();
        exec_scopes.insert_value(vars::scopes::EXECUTION_HELPER, execution_helper_with_storage.clone());

        // Prepare the dict manager for `get_state_entry()`
        let mut dict_manager = DictManager::new();
        let contract_state_changes = dict_manager
            .new_dict(&mut vm, HashMap::from([(contract_address.into(), MaybeRelocatable::from(123))]))
            .unwrap();
        exec_scopes.insert_value(vars::scopes::DICT_MANAGER, Rc::new(RefCell::new(dict_manager)));

        insert_value_from_var_name(
            vars::ids::CONTRACT_STATE_CHANGES,
            contract_state_changes,
            &mut vm,
            &ids_data,
            &ap_tracking,
        )
        .unwrap();

        // Just make sure that the hint goes through, all meaningful assertions are
        // in the implementation of the hint
        write_syscall_result_deprecated(&mut vm, &mut exec_scopes, &ids_data, &ap_tracking, &constants)
            .expect("Hint should not fail");

        // Check that the storage was updated
        let prev_value = get_integer_from_var_name(vars::ids::PREV_VALUE, &mut vm, &ids_data, &ap_tracking).unwrap();
        assert_eq!(prev_value, Felt252::from(8000));
        let stored_value = execution_helper_with_storage.read_storage_for_address(contract_address, key).await.unwrap();
        assert_eq!(stored_value, Felt252::from(777));

        // Check the state entry
        let state_entry = get_integer_from_var_name(vars::ids::STATE_ENTRY, &mut vm, &ids_data, &ap_tracking).unwrap();
        assert_eq!(state_entry, Felt252::from(123));
    }

    #[test]
    fn test_set_fp_plus_4_to_tx_nonce() {
        let mut vm = VirtualMachine::new(false);
        vm.add_memory_segment();
        vm.add_memory_segment();

        let ap_tracking = ApTracking::new();
        let constants = HashMap::new();

        let ids_data = HashMap::new();

        // insert tx with a nonce
        let mut tx = InternalTransaction::default();
        tx.nonce = Some(Felt252::THREE);
        let mut exec_scopes: ExecutionScopes = Default::default();
        exec_scopes.insert_value(vars::scopes::TX, tx);

        set_fp_plus_4_to_tx_nonce(&mut vm, &mut exec_scopes, &ids_data, &ap_tracking, &constants).unwrap();

        let address: Relocatable = (vm.get_fp() + 4usize).unwrap();
        let value = vm.get_integer(address).unwrap().into_owned();
        assert_eq!(value, Felt252::THREE);
    }
}<|MERGE_RESOLUTION|>--- conflicted
+++ resolved
@@ -74,11 +74,7 @@
     let mut transactions = exec_scopes.get::<IntoIter<InternalTransaction>>("transactions")?;
     // Safe to unwrap because the remaining number of txs is checked in the cairo code.
     let tx = transactions.next().unwrap();
-<<<<<<< HEAD
-    println!("executing {} on: {:?}", tx.r#type, tx.sender_address);
-=======
     log::debug!("executing {} on: {}", tx.r#type, tx.sender_address.unwrap());
->>>>>>> 70d57002
     exec_scopes.insert_value("transactions", transactions);
     exec_scopes.insert_value("tx", tx.clone());
     insert_value_from_var_name("tx_type", Felt252::from_bytes_be_slice(tx.r#type.as_bytes()), vm, ids_data, ap_tracking)
