use std::any::Any;
use std::collections::{HashMap, HashSet};
use std::vec::IntoIter;

use cairo_vm::hint_processor::builtin_hint_processor::dict_manager::Dictionary;
use cairo_vm::hint_processor::builtin_hint_processor::hint_utils::{
    get_integer_from_var_name, get_ptr_from_var_name, get_reference_from_var_name, get_relocatable_from_var_name,
    insert_value_from_var_name, insert_value_into_ap,
};
use cairo_vm::hint_processor::hint_processor_definition::HintReference;
use cairo_vm::serde::deserialize_program::{ApTracking, OffsetValue};
use cairo_vm::types::exec_scope::ExecutionScopes;
use cairo_vm::types::instruction::Register;
use cairo_vm::types::relocatable::{MaybeRelocatable, Relocatable};
use cairo_vm::vm::errors::hint_errors::HintError;
use cairo_vm::vm::vm_core::VirtualMachine;
use cairo_vm::Felt252;
use indoc::indoc;
use num_traits::ToPrimitive;

use crate::cairo_types::structs::{CallContractResponse, EntryPointReturnValues, ExecutionContext};
use crate::execution::deprecated_syscall_handler::DeprecatedOsSyscallHandlerWrapper;
use crate::execution::helper::ExecutionHelperWrapper;
use crate::execution::syscall_handler::OsSyscallHandlerWrapper;
use crate::hints::vars::ids::{
    ENTRY_POINT_RETURN_VALUES, EXECUTION_CONTEXT, INITIAL_GAS, REQUIRED_GAS, SELECTOR, SIGNATURE_LEN, SIGNATURE_START,
};
use crate::hints::vars::scopes::{EXECUTION_HELPER, SYSCALL_HANDLER};
use crate::io::input::StarknetOsInput;
use crate::io::InternalTransaction;

pub const LOAD_NEXT_TX: &str = indoc! {r#"
        tx = next(transactions)
        assert tx.tx_type.name in ('INVOKE_FUNCTION', 'L1_HANDLER', 'DEPLOY_ACCOUNT', 'DECLARE'), (
            f"Unexpected transaction type: {tx.type.name}."
        )

        tx_type_bytes = tx.tx_type.name.encode("ascii")
        ids.tx_type = int.from_bytes(tx_type_bytes, "big")
        execution_helper.os_logger.enter_tx(
            tx=tx,
            n_steps=current_step,
            builtin_ptrs=ids.builtin_ptrs,
            range_check_ptr=ids.range_check_ptr,
        )

        # Prepare a short callable to save code duplication.
        exit_tx = lambda: execution_helper.os_logger.exit_tx(
            n_steps=current_step,
            builtin_ptrs=ids.builtin_ptrs,
            range_check_ptr=ids.range_check_ptr,
        )"#
};
pub fn load_next_tx(
    vm: &mut VirtualMachine,
    exec_scopes: &mut ExecutionScopes,
    ids_data: &HashMap<String, HintReference>,
    ap_tracking: &ApTracking,
    _constants: &HashMap<String, Felt252>,
) -> Result<(), HintError> {
    let mut transactions = exec_scopes.get::<IntoIter<InternalTransaction>>("transactions")?;
    // Safe to unwrap because the remaining number of txs is checked in the cairo code.
    let tx = transactions.next().unwrap();
    println!("executing {} on: {}", tx.r#type, tx.sender_address.unwrap());
    exec_scopes.insert_value("transactions", transactions);
    exec_scopes.insert_value("tx", tx.clone());
    insert_value_from_var_name("tx_type", Felt252::from_bytes_be_slice(tx.r#type.as_bytes()), vm, ids_data, ap_tracking)
    // TODO: add logger
}

pub const PREPARE_CONSTRUCTOR_EXECUTION: &str = indoc! {r#"
    ids.contract_address_salt = tx.contract_address_salt
    ids.class_hash = tx.class_hash
    ids.constructor_calldata_size = len(tx.constructor_calldata)
    ids.constructor_calldata = segments.gen_arg(arg=tx.constructor_calldata)"#
};
pub fn prepare_constructor_execution(
    vm: &mut VirtualMachine,
    exec_scopes: &mut ExecutionScopes,
    ids_data: &HashMap<String, HintReference>,
    ap_tracking: &ApTracking,
    _constants: &HashMap<String, Felt252>,
) -> Result<(), HintError> {
    let tx = exec_scopes.get::<InternalTransaction>("tx")?;
    insert_value_from_var_name(
        "contract_address_salt",
        tx.contract_address_salt.expect("`contract_address_salt` must be present"),
        vm,
        ids_data,
        ap_tracking,
    )?;
    insert_value_from_var_name(
        "class_hash",
        // using `contract_hash` instead of `class_hash` as the that's how the
        // input.json is structured
        tx.contract_hash.expect("`contract_hash` must be present"),
        vm,
        ids_data,
        ap_tracking,
    )?;

    let constructor_calldata_size = match &tx.constructor_calldata {
        None => 0,
        Some(calldata) => calldata.len(),
    };
    insert_value_from_var_name("constructor_calldata_size", constructor_calldata_size, vm, ids_data, ap_tracking)?;

    let constructor_calldata = tx.constructor_calldata.unwrap_or_default().iter().map(|felt| felt.into()).collect();
    let constructor_calldata_base = vm.add_memory_segment();
    vm.load_data(constructor_calldata_base, &constructor_calldata)?;
    insert_value_from_var_name("constructor_calldata", constructor_calldata_base, vm, ids_data, ap_tracking)
}

pub const TRANSACTION_VERSION: &str = "memory[ap] = to_felt_or_relocatable(tx.version)";
pub fn transaction_version(
    vm: &mut VirtualMachine,
    exec_scopes: &mut ExecutionScopes,
    _ids_data: &HashMap<String, HintReference>,
    _ap_tracking: &ApTracking,
    _constants: &HashMap<String, Felt252>,
) -> Result<(), HintError> {
    let tx = exec_scopes.get::<InternalTransaction>("tx")?;
    insert_value_into_ap(vm, tx.version.expect("Transaction version should be set"))
}

pub const ASSERT_TRANSACTION_HASH: &str = indoc! {r#"
    assert ids.transaction_hash == tx.hash_value, (
        "Computed transaction_hash is inconsistent with the hash in the transaction. "
        f"Computed hash = {ids.transaction_hash}, Expected hash = {tx.hash_value}.")"#
};
pub fn assert_transaction_hash(
    vm: &mut VirtualMachine,
    exec_scopes: &mut ExecutionScopes,
    ids_data: &HashMap<String, HintReference>,
    ap_tracking: &ApTracking,
    _constants: &HashMap<String, Felt252>,
) -> Result<(), HintError> {
    let tx = exec_scopes.get::<InternalTransaction>("tx")?;
    let transaction_hash = get_integer_from_var_name("transaction_hash", vm, ids_data, ap_tracking)?.into_owned();

    assert_eq!(
        tx.hash_value,
        transaction_hash,
        "Computed transaction_hash is inconsistent with the hash in the transaction. Computed hash = {}, Expected \
         hash = {}.",
        transaction_hash.to_hex_string(),
        tx.hash_value.to_hex_string()
    );
    Ok(())
}

pub const ENTER_SCOPE_DEPRECATED_SYSCALL_HANDLER: &str =
    "vm_enter_scope({'syscall_handler': deprecated_syscall_handler})";
pub fn enter_scope_deprecated_syscall_handler(
    _vm: &mut VirtualMachine,
    exec_scopes: &mut ExecutionScopes,
    _ids_data: &HashMap<String, HintReference>,
    _ap_tracking: &ApTracking,
    _constants: &HashMap<String, Felt252>,
) -> Result<(), HintError> {
    let dep_sys = exec_scopes.get::<DeprecatedOsSyscallHandlerWrapper>("deprecated_syscall_handler")?;
    let deprecated_syscall_handler: Box<dyn Any> = Box::new(dep_sys);
    exec_scopes.enter_scope(HashMap::from_iter([(String::from("syscall_handler"), deprecated_syscall_handler)]));
    Ok(())
}

pub const ENTER_SCOPE_SYSCALL_HANDLER: &str = "vm_enter_scope({'syscall_handler': syscall_handler})";
pub fn enter_scope_syscall_handler(
    _vm: &mut VirtualMachine,
    exec_scopes: &mut ExecutionScopes,
    _ids_data: &HashMap<String, HintReference>,
    _ap_tracking: &ApTracking,
    _constants: &HashMap<String, Felt252>,
) -> Result<(), HintError> {
    let sys = exec_scopes.get::<OsSyscallHandlerWrapper>("syscall_handler")?;
    let syscall_handler: Box<dyn Any> = Box::new(sys);
    exec_scopes.enter_scope(HashMap::from_iter([(String::from("syscall_handler"), syscall_handler)]));
    Ok(())
}

pub const GET_STATE_ENTRY: &str = indoc! {r##"
    # Fetch a state_entry in this hint and validate it in the update at the end
    # of this function.
    ids.state_entry = __dict_manager.get_dict(ids.contract_state_changes)[ids.contract_address]"##
};
pub fn get_state_entry(
    vm: &mut VirtualMachine,
    exec_scopes: &mut ExecutionScopes,
    ids_data: &HashMap<String, HintReference>,
    ap_tracking: &ApTracking,
    _constants: &HashMap<String, Felt252>,
) -> Result<(), HintError> {
    let key = get_integer_from_var_name("contract_address", vm, ids_data, ap_tracking)?;
    let dict_ptr = get_ptr_from_var_name("contract_state_changes", vm, ids_data, ap_tracking)?;
    let val = match exec_scopes.get_dict_manager()?.borrow().get_tracker(dict_ptr)?.data.clone() {
        Dictionary::SimpleDictionary(dict) => dict
            .get(&MaybeRelocatable::Int(key.into_owned()))
            .expect("State changes dictionnary shouldn't be None")
            .clone(),
        Dictionary::DefaultDictionary { dict: _d, default_value: _v } => {
            panic!("State changes dict shouldn't be a default dict")
        }
    };
    insert_value_from_var_name("state_entry", val, vm, ids_data, ap_tracking)?;
    Ok(())
}

pub const CHECK_IS_DEPRECATED: &str =
    "is_deprecated = 1 if ids.execution_context.class_hash in __deprecated_class_hashes else 0";
pub fn check_is_deprecated(
    vm: &mut VirtualMachine,
    exec_scopes: &mut ExecutionScopes,
    ids_data: &HashMap<String, HintReference>,
    ap_tracking: &ApTracking,
    _constants: &HashMap<String, Felt252>,
) -> Result<(), HintError> {
    let execution_context = get_ptr_from_var_name("execution_context", vm, ids_data, ap_tracking)?;
    let class_hash = vm.get_integer((execution_context + 1usize)?).map_err(|_| {
        HintError::IdentifierHasNoMember(Box::new(("execution_context".to_string(), "class_hash".to_string())))
    })?;
    let is_deprecated_class =
        exec_scopes.get_ref::<HashSet<Felt252>>("__deprecated_class_hashes")?.contains(&class_hash);
    exec_scopes.insert_value("is_deprecated", if is_deprecated_class { 1u8 } else { 0u8 });

    let execution_into_ptr = vm.get_relocatable((execution_context + 4usize)?).unwrap();
    let contract_address = vm.get_integer((execution_into_ptr + 3usize)?).unwrap();

    println!(
        "about to call contract_address: {}, class_hash: {}, is_deprecated: {}",
        contract_address,
        class_hash,
        if is_deprecated_class { 1u8 } else { 0u8 }
    );

    Ok(())
}

pub const IS_DEPRECATED: &str = "memory[ap] = to_felt_or_relocatable(is_deprecated)";
pub fn is_deprecated(
    vm: &mut VirtualMachine,
    exec_scopes: &mut ExecutionScopes,
    _ids_data: &HashMap<String, HintReference>,
    _ap_tracking: &ApTracking,
    _constants: &HashMap<String, Felt252>,
) -> Result<(), HintError> {
    insert_value_into_ap(vm, Felt252::from(exec_scopes.get::<u8>("is_deprecated")?))?;
    Ok(())
}

pub const OS_CONTEXT_SEGMENTS: &str = indoc! {r#"
    ids.os_context = segments.add()
    ids.syscall_ptr = segments.add()"#
};
pub fn os_context_segments(
    vm: &mut VirtualMachine,
    _exec_scopes: &mut ExecutionScopes,
    ids_data: &HashMap<String, HintReference>,
    ap_tracking: &ApTracking,
    _constants: &HashMap<String, Felt252>,
) -> Result<(), HintError> {
    insert_value_from_var_name("os_context", vm.add_memory_segment(), vm, ids_data, ap_tracking)?;
    insert_value_from_var_name("syscall_ptr", vm.add_memory_segment(), vm, ids_data, ap_tracking)?;
    Ok(())
}

// TODO(#66): fix syscall entry
// DROP THE ADDED VARIABLES
pub const ENTER_SYSCALL_SCOPES: &str = indoc! {r#"
    vm_enter_scope({
        '__deprecated_class_hashes': __deprecated_class_hashes,
        'transactions': iter(os_input.transactions),
        'execution_helper': execution_helper,
        'deprecated_syscall_handler': deprecated_syscall_handler,
        'syscall_handler': syscall_handler,
         '__dict_manager': __dict_manager,
    })"#
};
pub fn enter_syscall_scopes(
    _vm: &mut VirtualMachine,
    exec_scopes: &mut ExecutionScopes,
    _ids_data: &HashMap<String, HintReference>,
    _ap_tracking: &ApTracking,
    _constants: &HashMap<String, Felt252>,
) -> Result<(), HintError> {
    let os_input = exec_scopes.get::<StarknetOsInput>("os_input")?;
    let deprecated_class_hashes: Box<dyn Any> =
        Box::new(exec_scopes.get::<HashSet<Felt252>>("__deprecated_class_hashes")?);
    let transactions: Box<dyn Any> = Box::new(os_input.transactions.into_iter());
    let execution_helper: Box<dyn Any> = Box::new(exec_scopes.get::<ExecutionHelperWrapper>("execution_helper")?);
    let deprecated_syscall_handler: Box<dyn Any> =
        Box::new(exec_scopes.get::<DeprecatedOsSyscallHandlerWrapper>("deprecated_syscall_handler")?);
    let syscall_handler: Box<dyn Any> = Box::new(exec_scopes.get::<OsSyscallHandlerWrapper>("syscall_handler")?);
    let dict_manager: Box<dyn Any> = Box::new(exec_scopes.get_dict_manager()?);
    exec_scopes.enter_scope(HashMap::from_iter([
        (String::from("__deprecated_class_hashes"), deprecated_class_hashes),
        (String::from("transactions"), transactions),
        (String::from("execution_helper"), execution_helper),
        (String::from("deprecated_syscall_handler"), deprecated_syscall_handler),
        (String::from("syscall_handler"), syscall_handler),
        (String::from("dict_manager"), dict_manager),
    ]));
    Ok(())
}

// pub const START_DEPLOY_TX: &str = indoc! {r#"
//     execution_helper.start_tx(
//         tx_info_ptr=ids.constructor_execution_context.deprecated_tx_info.address_
//     )"#
// };
pub fn start_deploy_tx(
    vm: &mut VirtualMachine,
    exec_scopes: &mut ExecutionScopes,
    ids_data: &HashMap<String, HintReference>,
    ap_tracking: &ApTracking,
    _constants: &HashMap<String, Felt252>,
) -> Result<(), HintError> {
    let constructor_execution_context =
        get_relocatable_from_var_name("constructor_execution_context", vm, ids_data, ap_tracking)?;
    let deprecated_tx_info_ptr = (constructor_execution_context + 5usize).unwrap();

    let execution_helper = exec_scopes.get::<ExecutionHelperWrapper>("execution_helper").unwrap();
    execution_helper.start_tx(Some(deprecated_tx_info_ptr));
    Ok(())
}

pub const END_TX: &str = "execution_helper.end_tx()";
pub fn end_tx(
    _vm: &mut VirtualMachine,
    exec_scopes: &mut ExecutionScopes,
    _ids_data: &HashMap<String, HintReference>,
    _ap_tracking: &ApTracking,
    _constants: &HashMap<String, Felt252>,
) -> Result<(), HintError> {
    let execution_helper = exec_scopes.get::<ExecutionHelperWrapper>("execution_helper")?;
    execution_helper.end_tx();
    Ok(())
}

pub const ENTER_CALL: &str = indoc! {r#"
    execution_helper.enter_call(
        execution_info_ptr=ids.execution_context.execution_info.address_)"#
};
pub fn enter_call(
    vm: &mut VirtualMachine,
    exec_scopes: &mut ExecutionScopes,
    ids_data: &HashMap<String, HintReference>,
    ap_tracking: &ApTracking,
    _constants: &HashMap<String, Felt252>,
) -> Result<(), HintError> {
    let execution_info_ptr =
        vm.get_relocatable((get_ptr_from_var_name("execution_context", vm, ids_data, ap_tracking)? + 4i32).unwrap())?;

    let execution_helper = exec_scopes.get::<ExecutionHelperWrapper>("execution_helper")?;
    execution_helper.enter_call(Some(execution_info_ptr));
    Ok(())
}

pub const EXIT_CALL: &str = "execution_helper.exit_call()";
pub fn exit_call(
    _vm: &mut VirtualMachine,
    exec_scopes: &mut ExecutionScopes,
    _ids_data: &HashMap<String, HintReference>,
    _ap_tracking: &ApTracking,
    _constants: &HashMap<String, Felt252>,
) -> Result<(), HintError> {
    let mut execution_helper = exec_scopes.get::<ExecutionHelperWrapper>("execution_helper")?;
    execution_helper.exit_call();
    Ok(())
}

pub const CONTRACT_ADDRESS: &str = indoc! {r#"
    from starkware.starknet.business_logic.transaction.deprecated_objects import (
        InternalL1Handler,
    )
    ids.contract_address = (
        tx.contract_address if isinstance(tx, InternalL1Handler) else tx.sender_address
    )"#
};

pub fn contract_address(
    vm: &mut VirtualMachine,
    exec_scopes: &mut ExecutionScopes,
    ids_data: &HashMap<String, HintReference>,
    ap_tracking: &ApTracking,
    _constants: &HashMap<String, Felt252>,
) -> Result<(), HintError> {
    let tx = exec_scopes.get::<InternalTransaction>("tx")?;
    let contract_address = if tx.r#type == "L1_HANDLER" {
        tx.contract_address
            .ok_or(HintError::CustomHint("tx.contract_address is None".to_string().into_boxed_str()))
            .unwrap()
    } else {
        tx.sender_address
            .ok_or(HintError::CustomHint("tx.sender_address is None".to_string().into_boxed_str()))
            .unwrap()
    };
    insert_value_from_var_name("contract_address", contract_address, vm, ids_data, ap_tracking)
}

pub const TX_CALLDATA_LEN: &str = "memory[ap] = to_felt_or_relocatable(len(tx.calldata))";

pub fn tx_calldata_len(
    vm: &mut VirtualMachine,
    exec_scopes: &mut ExecutionScopes,
    _ids_data: &HashMap<String, HintReference>,
    _ap_tracking: &ApTracking,
    _constants: &HashMap<String, Felt252>,
) -> Result<(), HintError> {
    let tx = exec_scopes.get::<InternalTransaction>("tx")?;
    let len = tx.calldata.unwrap_or_default().len();
    insert_value_into_ap(vm, Felt252::from(len))
}

pub const TX_CALLDATA: &str = "memory[ap] = to_felt_or_relocatable(segments.gen_arg(tx.calldata))";

pub fn tx_calldata(
    vm: &mut VirtualMachine,
    exec_scopes: &mut ExecutionScopes,
    _ids_data: &HashMap<String, HintReference>,
    _ap_tracking: &ApTracking,
    _constants: &HashMap<String, Felt252>,
) -> Result<(), HintError> {
    let tx = exec_scopes.get::<InternalTransaction>("tx")?;
    let calldata = tx.calldata.unwrap_or_default().iter().map(|felt| felt.into()).collect();
    let calldata_base = vm.add_memory_segment();
    vm.load_data(calldata_base, &calldata)?;
    insert_value_into_ap(vm, calldata_base)
}

pub const TX_ENTRY_POINT_SELECTOR: &str = "memory[ap] = to_felt_or_relocatable(tx.entry_point_selector)";
pub fn tx_entry_point_selector(
    vm: &mut VirtualMachine,
    exec_scopes: &mut ExecutionScopes,
    _ids_data: &HashMap<String, HintReference>,
    _ap_tracking: &ApTracking,
    _constants: &HashMap<String, Felt252>,
) -> Result<(), HintError> {
    let tx = exec_scopes.get::<InternalTransaction>("tx")?;
    let entry_point_selector = tx
        .entry_point_selector
        .ok_or(HintError::CustomHint("tx.entry_point_selector is None".to_string().into_boxed_str()))
        .unwrap_or_default();
    insert_value_into_ap(vm, entry_point_selector)
}

pub const RESOURCE_BOUNDS: &str = indoc! {r#"
    from src.starkware.starknet.core.os.transaction_hash.transaction_hash import (
        create_resource_bounds_list,
    )

    ids.resource_bounds = (
        0
        if tx.version < 3
        else segments.gen_arg(create_resource_bounds_list(tx.resource_bounds))
    )"#
};

pub fn resource_bounds(
    vm: &mut VirtualMachine,
    exec_scopes: &mut ExecutionScopes,
    ids_data: &HashMap<String, HintReference>,
    ap_tracking: &ApTracking,
    _constants: &HashMap<String, Felt252>,
) -> Result<(), HintError> {
    let tx = exec_scopes.get::<InternalTransaction>("tx")?;
    let version = tx.version.unwrap_or_default();
    assert!(version < 3.into(), "tx.version >= 3 is not supported yet");

    // TODO: implement resource_bounds for tx.version >= 3
    // let resource_bounds = if tx.version < 3 {
    //     0
    // } else {
    //     let resource_bounds = tx.resource_bounds.unwrap_or_default().iter().map(|felt|
    // felt.into()).collect();     let resource_bounds_base = vm.add_memory_segment();
    //     vm.load_data(resource_bounds_base, &resource_bounds)?;
    //     resource_bounds_base
    // };

    let resource_bounds = 0;
    insert_value_from_var_name("resource_bounds", resource_bounds, vm, ids_data, ap_tracking)
}

pub const TX_MAX_FEE: &str = "memory[ap] = to_felt_or_relocatable(tx.max_fee if tx.version < 3 else 0)";
pub fn tx_max_fee(
    vm: &mut VirtualMachine,
    exec_scopes: &mut ExecutionScopes,
    _ids_data: &HashMap<String, HintReference>,
    _ap_tracking: &ApTracking,
    _constants: &HashMap<String, Felt252>,
) -> Result<(), HintError> {
    let tx = exec_scopes.get::<InternalTransaction>("tx")?;
    // TODO: implement tx.version >= 3
    assert!(tx.version.unwrap_or_default() < 3.into(), "tx.version >= 3 is not supported yet");

    // let max_fee = if tx.version.unwrap_or_default() < 3.into() {
    //     tx.max_fee.unwrap_or_default()
    // } else {
    //     0
    // };

    let max_fee = tx.max_fee.unwrap();

    insert_value_into_ap(vm, max_fee)
}

pub const TX_NONCE: &str = "memory[ap] = to_felt_or_relocatable(0 if tx.nonce is None else tx.nonce)";
pub fn tx_nonce(
    vm: &mut VirtualMachine,
    exec_scopes: &mut ExecutionScopes,
    _ids_data: &HashMap<String, HintReference>,
    _ap_tracking: &ApTracking,
    _constants: &HashMap<String, Felt252>,
) -> Result<(), HintError> {
    let tx = exec_scopes.get::<InternalTransaction>("tx")?;
    let nonce = if tx.nonce.is_none() { 0.into() } else { tx.nonce.unwrap() };
    insert_value_into_ap(vm, nonce)
}

pub const TX_TIP: &str = "memory[ap] = to_felt_or_relocatable(0 if tx.version < 3 else tx.tip)";
pub fn tx_tip(
    vm: &mut VirtualMachine,
    exec_scopes: &mut ExecutionScopes,
    _ids_data: &HashMap<String, HintReference>,
    _ap_tracking: &ApTracking,
    _constants: &HashMap<String, Felt252>,
) -> Result<(), HintError> {
    let tx = exec_scopes.get::<InternalTransaction>("tx")?;
    // TODO: implement tx.version >= 3
    assert!(tx.version.unwrap_or_default() < 3.into(), "tx.version >= 3 is not supported yet");

    // let tip = if tx.version.unwrap_or_default() < 3.into() {
    //     0.into()
    // } else {
    //     tx.tip.unwrap_or_default()
    // };

    let tip = Felt252::ZERO;

    insert_value_into_ap(vm, tip)
}

pub const TX_RESOURCE_BOUNDS_LEN: &str =
    "memory[ap] = to_felt_or_relocatable(0 if tx.version < 3 else len(tx.resource_bounds))";
pub fn tx_resource_bounds_len(
    vm: &mut VirtualMachine,
    exec_scopes: &mut ExecutionScopes,
    _ids_data: &HashMap<String, HintReference>,
    _ap_tracking: &ApTracking,
    _constants: &HashMap<String, Felt252>,
) -> Result<(), HintError> {
    let tx = exec_scopes.get::<InternalTransaction>("tx")?;
    // TODO: implement tx.version >= 3
    assert!(tx.version.unwrap_or_default() < 3.into(), "tx.version >= 3 is not supported yet");

    // let len = if tx.version.unwrap_or_default() < 3.into() {
    //     0.into()
    // } else {
    //     tx.resource_bounds.unwrap_or_default().len().into()
    // };

    let len = Felt252::ZERO;
    insert_value_into_ap(vm, len)
}

pub const TX_PAYMASTER_DATA_LEN: &str =
    "memory[ap] = to_felt_or_relocatable(0 if tx.version < 3 else len(tx.paymaster_data))";
pub fn tx_paymaster_data_len(
    vm: &mut VirtualMachine,
    exec_scopes: &mut ExecutionScopes,
    _ids_data: &HashMap<String, HintReference>,
    _ap_tracking: &ApTracking,
    _constants: &HashMap<String, Felt252>,
) -> Result<(), HintError> {
    let tx = exec_scopes.get::<InternalTransaction>("tx")?;
    // TODO: implement tx.version >= 3
    assert!(tx.version.unwrap_or_default() < 3.into(), "tx.version >= 3 is not supported yet");

    // let len = if tx.version.unwrap_or_default() < 3.into() {
    //     0.into()
    // } else {
    //     tx.paymaster_data.unwrap_or_default().len().into()
    // };

    let len = Felt252::ZERO;
    insert_value_into_ap(vm, len)
}

pub const TX_PAYMASTER_DATA: &str =
    "memory[ap] = to_felt_or_relocatable(0 if tx.version < 3 else segments.gen_arg(tx.paymaster_data))";
pub fn tx_paymaster_data(
    vm: &mut VirtualMachine,
    exec_scopes: &mut ExecutionScopes,
    _ids_data: &HashMap<String, HintReference>,
    _ap_tracking: &ApTracking,
    _constants: &HashMap<String, Felt252>,
) -> Result<(), HintError> {
    let tx = exec_scopes.get::<InternalTransaction>("tx")?;
    // TODO: implement tx.version >= 3
    assert!(tx.version.unwrap_or_default() < 3.into(), "tx.version >= 3 is not supported yet");

    // let paymaster_data = if tx.version.unwrap_or_default() < 3.into() {
    //     0.into()
    // } else {
    //     let paymaster_data = tx.paymaster_data.unwrap_or_default().iter().map(|felt|
    // felt.into()).collect();     let paymaster_data_base = vm.add_memory_segment();
    //     vm.load_data(paymaster_data_base, &paymaster_data)?;
    //     paymaster_data_base
    // };
    let paymaster_data = Felt252::ZERO;
    insert_value_into_ap(vm, paymaster_data)
}

pub const TX_NONCE_DATA_AVAILABILITY_MODE: &str =
    "memory[ap] = to_felt_or_relocatable(0 if tx.version < 3 else tx.nonce_data_availability_mode)";
pub fn tx_nonce_data_availability_mode(
    vm: &mut VirtualMachine,
    exec_scopes: &mut ExecutionScopes,
    _ids_data: &HashMap<String, HintReference>,
    _ap_tracking: &ApTracking,
    _constants: &HashMap<String, Felt252>,
) -> Result<(), HintError> {
    let tx = exec_scopes.get::<InternalTransaction>("tx")?;
    // TODO: implement tx.version >= 3
    assert!(tx.version.unwrap_or_default() < 3.into(), "tx.version >= 3 is not supported yet");

    // let nonce_data_availability_mode = if tx.version.unwrap_or_default() < 3.into() {
    //     0.into()
    // } else {
    //     tx.nonce_data_availability_mode.unwrap_or_default()
    // };

    let nonce_data_availability_mode = Felt252::ZERO;
    insert_value_into_ap(vm, nonce_data_availability_mode)
}

pub const TX_FEE_DATA_AVAILABILITY_MODE: &str =
    "memory[ap] = to_felt_or_relocatable(0 if tx.version < 3 else tx.fee_data_availability_mode)";
pub fn tx_fee_data_availability_mode(
    vm: &mut VirtualMachine,
    exec_scopes: &mut ExecutionScopes,
    _ids_data: &HashMap<String, HintReference>,
    _ap_tracking: &ApTracking,
    _constants: &HashMap<String, Felt252>,
) -> Result<(), HintError> {
    let tx = exec_scopes.get::<InternalTransaction>("tx")?;
    // TODO: implement tx.version >= 3
    assert!(tx.version.unwrap_or_default() < 3.into(), "tx.version >= 3 is not supported yet");

    // let fee_data_availability_mode = if tx.version.unwrap_or_default() < 3.into() {
    //     0.into()
    // } else {
    //     tx.fee_data_availability_mode.unwrap_or_default()
    // };

    let fee_data_availability_mode = Felt252::ZERO;
    insert_value_into_ap(vm, fee_data_availability_mode)
}

pub const TX_ACCOUNT_DEPLOYMENT_DATA_LEN: &str =
    "memory[ap] = to_felt_or_relocatable(0 if tx.version < 3 else len(tx.account_deployment_data))";
pub fn tx_account_deployment_data_len(
    vm: &mut VirtualMachine,
    exec_scopes: &mut ExecutionScopes,
    _ids_data: &HashMap<String, HintReference>,
    _ap_tracking: &ApTracking,
    _constants: &HashMap<String, Felt252>,
) -> Result<(), HintError> {
    let tx = exec_scopes.get::<InternalTransaction>("tx")?;
    // TODO: implement tx.version >= 3
    assert!(tx.version.unwrap_or_default() < 3.into(), "tx.version >= 3 is not supported yet");

    // let len = if tx.version.unwrap_or_default() < 3.into() {
    //     0.into()
    // } else {
    //     tx.account_deployment_data.unwrap_or_default().len().into()
    // };

    let len = Felt252::ZERO;
    insert_value_into_ap(vm, len)
}

pub const TX_ACCOUNT_DEPLOYMENT_DATA: &str =
    "memory[ap] = to_felt_or_relocatable(0 if tx.version < 3 else segments.gen_arg(tx.account_deployment_data))";
pub fn tx_account_deployment_data(
    vm: &mut VirtualMachine,
    exec_scopes: &mut ExecutionScopes,
    _ids_data: &HashMap<String, HintReference>,
    _ap_tracking: &ApTracking,
    _constants: &HashMap<String, Felt252>,
) -> Result<(), HintError> {
    let tx = exec_scopes.get::<InternalTransaction>("tx")?;
    // TODO: implement tx.version >= 3
    assert!(tx.version.unwrap_or_default() < 3.into(), "tx.version >= 3 is not supported yet");

    // let account_deployment_data = if tx.version.unwrap_or_default() < 3.into() {
    //     0.into()
    // } else {
    //     let account_deployment_data =
    // tx.account_deployment_data.unwrap_or_default().iter().map(|felt| felt.into()).collect();
    //     let account_deployment_data_base = vm.add_memory_segment();
    //     vm.load_data(account_deployment_data_base, &account_deployment_data)?;
    //     account_deployment_data_base
    // };

    let account_deployment_data = Felt252::ZERO;
    insert_value_into_ap(vm, account_deployment_data)
}

pub const GEN_SIGNATURE_ARG: &str = indoc! {r#"
	ids.signature_start = segments.gen_arg(arg=tx.signature)
	ids.signature_len = len(tx.signature)"#
};
pub fn gen_signature_arg(
    vm: &mut VirtualMachine,
    exec_scopes: &mut ExecutionScopes,
    ids_data: &HashMap<String, HintReference>,
    ap_tracking: &ApTracking,
    _constants: &HashMap<String, Felt252>,
) -> Result<(), HintError> {
    let tx = exec_scopes.get::<InternalTransaction>("tx")?;
    let signature = tx.signature.ok_or(HintError::CustomHint("tx.signature is none".to_owned().into_boxed_str()))?;
    let signature_start_base = vm.add_memory_segment();
    let signature = signature.iter().map(|f| MaybeRelocatable::Int(*f)).collect();
    vm.load_data(signature_start_base, &signature)?;

    insert_value_from_var_name(SIGNATURE_START, signature_start_base, vm, ids_data, ap_tracking)?;
    insert_value_from_var_name(SIGNATURE_LEN, signature.len(), vm, ids_data, ap_tracking)?;

    Ok(())
}

pub const START_TX: &str = indoc! {r#"
    tx_info_ptr = ids.tx_execution_context.deprecated_tx_info.address_
    execution_helper.start_tx(tx_info_ptr=tx_info_ptr)"#
};
pub fn start_tx(
    _vm: &mut VirtualMachine,
    exec_scopes: &mut ExecutionScopes,
    ids_data: &HashMap<String, HintReference>,
    _ap_tracking: &ApTracking,
    _constants: &HashMap<String, Felt252>,
) -> Result<(), HintError> {
    let tx_execution_context = get_relocatable_from_var_name("tx_execution_context", _vm, ids_data, _ap_tracking)?;
    let execution_helper = exec_scopes.get::<ExecutionHelperWrapper>("execution_helper")?;
    let tx_info_ptr = (tx_execution_context + ExecutionContext::deprecated_tx_info_offset())?;
    execution_helper.start_tx(Some(tx_info_ptr));
    Ok(())
}

pub const IS_REVERTED: &str = "memory[ap] = to_felt_or_relocatable(execution_helper.tx_execution_info.is_reverted)";
pub fn is_reverted(
    vm: &mut VirtualMachine,
    _exec_scopes: &mut ExecutionScopes,
    _ids_data: &HashMap<String, HintReference>,
    _ap_tracking: &ApTracking,
    _constants: &HashMap<String, Felt252>,
) -> Result<(), HintError> {
    // TODO: implement is_reverted when tx_execution_info abstraction is ready
    // let execution_helper = exec_scopes.get::<ExecutionHelperWrapper>("execution_helper")?;
    // insert_value_into_ap(vm, Felt252::from(execution_helper. tx_execution_info.is_reverted))
    insert_value_into_ap(vm, Felt252::ZERO)
}

pub const CHECK_EXECUTION: &str = indoc! {r#"
    return_values = ids.entry_point_return_values
    if return_values.failure_flag != 0:
        # Fetch the error, up to 100 elements.
        retdata_size = return_values.retdata_end - return_values.retdata_start
        error = memory.get_range(return_values.retdata_start, max(0, min(100, retdata_size)))

        print("Invalid return value in execute_entry_point:")
        print(f"  Class hash: {hex(ids.execution_context.class_hash)}")
        print(f"  Selector: {hex(ids.execution_context.execution_info.selector)}")
        print(f"  Size: {retdata_size}")
        print(f"  Error (at most 100 elements): {error}")

    if execution_helper.debug_mode:
        # Validate the predicted gas cost.
        actual = ids.remaining_gas - ids.entry_point_return_values.gas_builtin
        predicted = execution_helper.call_info.gas_consumed
        assert actual == predicted, (
            "Predicted gas costs are inconsistent with the actual execution; "
            f"{predicted=}, {actual=}."
        )

    # Exit call.
    syscall_handler.validate_and_discard_syscall_ptr(
        syscall_ptr_end=ids.entry_point_return_values.syscall_ptr
    )
    execution_helper.exit_call()"#
};

// implement check_execution according to the pythonic version given in the CHECK_EXECUTION const
// above
pub fn check_execution(
    vm: &mut VirtualMachine,
    exec_scopes: &mut ExecutionScopes,
    ids_data: &HashMap<String, HintReference>,
    ap_tracking: &ApTracking,
    _constants: &HashMap<String, Felt252>,
) -> Result<(), HintError> {
    let return_values_ptr = get_ptr_from_var_name(ENTRY_POINT_RETURN_VALUES, vm, ids_data, ap_tracking)?;

    let failure_flag = vm.get_integer((return_values_ptr + EntryPointReturnValues::failure_flag_offset())?)?;
    if failure_flag.into_owned() != Felt252::ZERO {
        let retdata_end = vm.get_relocatable((return_values_ptr + EntryPointReturnValues::retdata_end_offset())?)?;
        let retdata_start =
            vm.get_relocatable((return_values_ptr + EntryPointReturnValues::retdata_start_offset())?)?;
        let retdata_size = (retdata_end - retdata_start)?;
        let error = vm.get_range(retdata_start, std::cmp::min(100, retdata_size as usize));
        let execution_context = get_relocatable_from_var_name(EXECUTION_CONTEXT, vm, ids_data, ap_tracking)?;
        let class_hash = vm.get_integer((execution_context + ExecutionContext::class_hash_offset())?)?;
        let selector = vm.get_integer((execution_context + ExecutionContext::execution_info_offset())?)?;
        println!("Invalid return value in execute_entry_point:");
        println!("  Class hash: {}", class_hash.to_hex_string());
        println!("  Selector: {}", selector.to_hex_string());
        println!("  Size: {}", retdata_size);
        println!("  Error (at most 100 elements): {:?}", error);
    }

    let mut execution_helper = exec_scopes.get::<ExecutionHelperWrapper>(EXECUTION_HELPER)?;
    // TODO: make sure it is necessary to check the gas costs
    // if execution_helper.debug_mode {
    //     let actual = get_integer_from_var_name("remaining_gas", vm, ids_data, ap_tracking)?;
    //     let predicted = get_integer_from_var_name("gas_consumed", vm, ids_data, ap_tracking)?;
    //     assert_eq!(
    //         actual,
    //         predicted,
    //         "Predicted gas costs are inconsistent with the actual execution; predicted={},
    // actual={}.",         predicted,
    //         actual
    //     );
    // }

    let syscall_ptr_end = vm.get_relocatable((return_values_ptr + EntryPointReturnValues::syscall_ptr_offset())?)?;
    let syscall_handler = exec_scopes.get::<OsSyscallHandlerWrapper>(SYSCALL_HANDLER)?;
    syscall_handler.validate_and_discard_syscall_ptr(syscall_ptr_end)?;
    execution_helper.exit_call();

    Ok(())
}

<<<<<<< HEAD
pub const COMPARE_RETURN_VALUE: &str = indoc! {r#"
	# Check that the actual return value matches the expected one.
	expected = memory.get_range(
	    addr=ids.call_response.retdata, size=ids.call_response.retdata_size
	)
	actual = memory.get_range(addr=ids.retdata, size=ids.retdata_size)

	assert expected == actual, f'Return value mismatch expected={expected}, actual={actual}.'"#
};

pub fn compare_return_value(
    vm: &mut VirtualMachine,
    exec_scopes: &mut ExecutionScopes,
=======
pub const LOG_ENTER_SYSCALL: &str = indoc! {r#"
    execution_helper.os_logger.enter_syscall(
        n_steps=current_step,
        builtin_ptrs=ids.builtin_ptrs,
        range_check_ptr=ids.range_check_ptr,
        deprecated=False,
        selector=ids.selector,
    )

    # Prepare a short callable to save code duplication.
    exit_syscall = lambda selector: execution_helper.os_logger.exit_syscall(
        n_steps=current_step,
        builtin_ptrs=ids.builtin_ptrs,
        range_check_ptr=ids.range_check_ptr,
        selector=selector,
    )"#
};

pub fn log_enter_syscall(
    _vm: &mut VirtualMachine,
    _exec_scopes: &mut ExecutionScopes,
    ids_data: &HashMap<String, HintReference>,
    _ap_tracking: &ApTracking,
    _constants: &HashMap<String, Felt252>,
) -> Result<(), HintError> {
    let selector = get_integer_from_var_name(SELECTOR, _vm, ids_data, _ap_tracking)?;
    println!("entering syscall: {} execution", selector);
    // TODO: implement logging
    Ok(())
}

pub const EXIT_GET_EXECUTION_INFO_SYSCALL: &str = "exit_syscall(selector=ids.GET_EXECUTION_INFO_SELECTOR)";
pub fn exit_get_execution_info_syscall(
    _vm: &mut VirtualMachine,
    _exec_scopes: &mut ExecutionScopes,
    _ids_data: &HashMap<String, HintReference>,
    _ap_tracking: &ApTracking,
    _constants: &HashMap<String, Felt252>,
) -> Result<(), HintError> {
    println!("exiting exit_get_execution_info_syscall");
    // TODO: implement logging
    Ok(())
}

pub const EXIT_CALL_CONTRACT_SYSCALL: &str = "exit_syscall(selector=ids.CALL_CONTRACT_SELECTOR)";
pub fn exit_call_contract_syscall(
    _vm: &mut VirtualMachine,
    _exec_scopes: &mut ExecutionScopes,
    _ids_data: &HashMap<String, HintReference>,
    _ap_tracking: &ApTracking,
    _constants: &HashMap<String, Felt252>,
) -> Result<(), HintError> {
    println!("exiting call_contract_syscall");
    // TODO: implement logging
    Ok(())
}

// Workaround for the lack of the `compute_integer_from_reference` in the cairo-vm
// based on `compute_addr_from_reference` from the cairo-vm
fn compute_integer_from_reference(
    // Reference data of the ids variable
    hint_reference: &HintReference,
    vm: &VirtualMachine,
    // ApTracking of the Hint itself
    hint_ap_tracking: &ApTracking,
) -> Option<Felt252> {
    // function copied verbatim from the nonpublic `apply_ap_tracking_correction` in the cairo-vm
    fn apply_ap_tracking_correction(
        ap: Relocatable,
        ref_ap_tracking: &ApTracking,
        hint_ap_tracking: &ApTracking,
    ) -> Option<Relocatable> {
        // check that both groups are the same
        if ref_ap_tracking.group != hint_ap_tracking.group {
            return None;
        }
        let ap_diff = hint_ap_tracking.offset - ref_ap_tracking.offset;
        (ap - ap_diff).ok()
    }
    // function copied verbatim from the nonpublic `get_offset_value_reference` in the cairo-vm
    fn get_offset_value_reference(
        vm: &VirtualMachine,
        hint_reference: &HintReference,
        hint_ap_tracking: &ApTracking,
        offset_value: &OffsetValue,
    ) -> Option<MaybeRelocatable> {
        let (register, offset, deref) = match offset_value {
            OffsetValue::Reference(register, offset, deref) => (register, offset, deref),
            _ => return None,
        };

        let base_addr = if register == &Register::FP {
            vm.get_fp()
        } else {
            let var_ap_trackig = hint_reference.ap_tracking_data.as_ref()?;

            apply_ap_tracking_correction(vm.get_ap(), var_ap_trackig, hint_ap_tracking)?
        };

        if offset.is_negative() && base_addr.offset < offset.unsigned_abs() as usize {
            return None;
        }

        if *deref { vm.get_maybe(&(base_addr + *offset).ok()?) } else { Some((base_addr + *offset).ok()?.into()) }
    }

    let offset1 = if let OffsetValue::Reference(_register, _offset, _deref) = &hint_reference.offset1 {
        let offset1_maybe = get_offset_value_reference(vm, hint_reference, hint_ap_tracking, &hint_reference.offset1);
        if let Some(MaybeRelocatable::Int(offset1)) = offset1_maybe {
            offset1
        } else {
            return None;
        }
    } else {
        return None;
    };

    match &hint_reference.offset2 {
        OffsetValue::Reference(_register, _offset, _deref) => {
            // Cant add two relocatable values
            // So OffSet2 must be Bigint
            // TODO: not sure what should be the expected behaviour here
            let value = get_offset_value_reference(vm, hint_reference, hint_ap_tracking, &hint_reference.offset2)?;
            Some(offset1 + value.get_int_ref()?)
        }
        OffsetValue::Value(value) => {
            if value.is_negative() {
                Some(offset1 - Felt252::from((*value).unsigned_abs()))
            } else {
                Some(offset1 + Felt252::from(*value))
            }
        }
        OffsetValue::Immediate(value) => Some(offset1 + *value),
    }
}

pub const INITIAL_GE_REQUIRED_GAS: &str = "memory[ap] = to_felt_or_relocatable(ids.initial_gas >= ids.required_gas)";
pub fn initial_ge_required_gas(
    vm: &mut VirtualMachine,
    _exec_scopes: &mut ExecutionScopes,
>>>>>>> 5afa835a
    ids_data: &HashMap<String, HintReference>,
    ap_tracking: &ApTracking,
    _constants: &HashMap<String, Felt252>,
) -> Result<(), HintError> {
<<<<<<< HEAD
    let call_response = get_ptr_from_var_name("call_response", vm, ids_data, ap_tracking)?;
    // the first field in call_data is the size
    let size = vm.get_integer(call_response)?.into_owned().to_usize().unwrap();
    // the second field is immediately afterward, but needs to be dereferenced
    let expected_retdata_ptr = vm.get_relocatable((call_response + 1)?)?;
    let expected = vm.get_range(expected_retdata_ptr, size);

    let ids_retdata = get_ptr_from_var_name("retdata", vm, ids_data, ap_tracking)?;
    let ids_retdata_size =
        get_integer_from_var_name("retdata_size", vm, ids_data, ap_tracking)?.into_owned().to_usize().unwrap();

    let actual = vm.get_range(ids_retdata, ids_retdata_size);

    if expected != actual {
        println!("expected: {:?}", expected);
        println!("actual: {:?}", actual);

        // assert_eq!(expected, actual, "Return value mismatch");
        return Err(HintError::AssertNotEqualFail(Box::new((call_response.into(), ids_retdata.into()))));
    }
=======
    // line below fails with: UnknownIdentifier("required_gas"):
    // let initial_gas = get_integer_from_var_name(REQUIRED_GAS, vm, ids_data, ap_tracking)?;
    // the reason for this is: hint reference for `required_gas` is cast([fp + (-4)] + (-10000), felt)
    // in our case [fp-4] contains a felt  to `get_integer_from_var_name` assumes that [fp-4] contains a
    // pointer not a felt below is a temporary workaround, until the problem is solved in the vm

    let required_gas_reference = get_reference_from_var_name(REQUIRED_GAS, ids_data)?;
    let required_gas = compute_integer_from_reference(required_gas_reference, vm, ap_tracking)
        .ok_or(HintError::CustomHint(Box::from("required_gas is None")))?;

    let initial_gas = get_integer_from_var_name(INITIAL_GAS, vm, ids_data, ap_tracking)?;
    insert_value_into_ap(vm, Felt252::from(initial_gas.as_ref() >= &required_gas))
}

pub const CHECK_RESPONSE_RETURN_VALUE: &str = indoc! {r#"
    # Check that the actual return value matches the expected one.
    expected = memory.get_range(
        addr=ids.response.retdata_start,
        size=ids.response.retdata_end - ids.response.retdata_start,
    )
    actual = memory.get_range(addr=ids.retdata, size=ids.retdata_size)

    assert expected == actual, f'Return value mismatch; expected={expected}, actual={actual}.'"#
};

pub fn check_response_return_value(
    vm: &mut VirtualMachine,
    _exec_scopes: &mut ExecutionScopes,
    ids_data: &HashMap<String, HintReference>,
    ap_tracking: &ApTracking,
    _constants: &HashMap<String, Felt252>,
) -> Result<(), HintError> {
    let retdata = get_ptr_from_var_name("retdata", vm, ids_data, ap_tracking)?;
    let retdata_size = get_integer_from_var_name("retdata_size", vm, ids_data, ap_tracking)?;

    let response = get_ptr_from_var_name("response", vm, ids_data, ap_tracking)?;
    let response_retdata_start = vm.get_relocatable((response + CallContractResponse::retdata_start_offset())?)?;
    let response_retdata_end = vm.get_relocatable((response + CallContractResponse::retdata_end_offset())?)?;

    let expected = vm.get_range(response_retdata_start, (response_retdata_end - response_retdata_start)?);
    let actual = vm.get_range(
        retdata,
        retdata_size
            .as_ref()
            .to_usize()
            .ok_or(HintError::CustomHint("retdata_size is not usize".to_string().into_boxed_str()))?,
    );

    assert_eq!(expected, actual, "Return value mismatch; expected={:?}, actual={:?}", expected, actual);

    // relocate_segment(src_ptr=response.retdata_start, dest_ptr=retdata);
    println!("response_retdata_start: {}, retdata: {}", response_retdata_start, retdata);
>>>>>>> 5afa835a

    Ok(())
}<|MERGE_RESOLUTION|>--- conflicted
+++ resolved
@@ -840,7 +840,6 @@
     Ok(())
 }
 
-<<<<<<< HEAD
 pub const COMPARE_RETURN_VALUE: &str = indoc! {r#"
 	# Check that the actual return value matches the expected one.
 	expected = memory.get_range(
@@ -854,7 +853,34 @@
 pub fn compare_return_value(
     vm: &mut VirtualMachine,
     exec_scopes: &mut ExecutionScopes,
-=======
+    ids_data: &HashMap<String, HintReference>,
+    ap_tracking: &ApTracking,
+    _constants: &HashMap<String, Felt252>,
+) -> Result<(), HintError> {
+    let call_response = get_ptr_from_var_name("call_response", vm, ids_data, ap_tracking)?;
+    // the first field in call_data is the size
+    let size = vm.get_integer(call_response)?.into_owned().to_usize().unwrap();
+    // the second field is immediately afterward, but needs to be dereferenced
+    let expected_retdata_ptr = vm.get_relocatable((call_response + 1)?)?;
+    let expected = vm.get_range(expected_retdata_ptr, size);
+
+    let ids_retdata = get_ptr_from_var_name("retdata", vm, ids_data, ap_tracking)?;
+    let ids_retdata_size =
+        get_integer_from_var_name("retdata_size", vm, ids_data, ap_tracking)?.into_owned().to_usize().unwrap();
+
+    let actual = vm.get_range(ids_retdata, ids_retdata_size);
+
+    if expected != actual {
+        println!("expected: {:?}", expected);
+        println!("actual: {:?}", actual);
+
+        // assert_eq!(expected, actual, "Return value mismatch");
+        return Err(HintError::AssertNotEqualFail(Box::new((call_response.into(), ids_retdata.into()))));
+    }
+
+    Ok(())
+}
+
 pub const LOG_ENTER_SYSCALL: &str = indoc! {r#"
     execution_helper.os_logger.enter_syscall(
         n_steps=current_step,
@@ -995,33 +1021,10 @@
 pub fn initial_ge_required_gas(
     vm: &mut VirtualMachine,
     _exec_scopes: &mut ExecutionScopes,
->>>>>>> 5afa835a
-    ids_data: &HashMap<String, HintReference>,
-    ap_tracking: &ApTracking,
-    _constants: &HashMap<String, Felt252>,
-) -> Result<(), HintError> {
-<<<<<<< HEAD
-    let call_response = get_ptr_from_var_name("call_response", vm, ids_data, ap_tracking)?;
-    // the first field in call_data is the size
-    let size = vm.get_integer(call_response)?.into_owned().to_usize().unwrap();
-    // the second field is immediately afterward, but needs to be dereferenced
-    let expected_retdata_ptr = vm.get_relocatable((call_response + 1)?)?;
-    let expected = vm.get_range(expected_retdata_ptr, size);
-
-    let ids_retdata = get_ptr_from_var_name("retdata", vm, ids_data, ap_tracking)?;
-    let ids_retdata_size =
-        get_integer_from_var_name("retdata_size", vm, ids_data, ap_tracking)?.into_owned().to_usize().unwrap();
-
-    let actual = vm.get_range(ids_retdata, ids_retdata_size);
-
-    if expected != actual {
-        println!("expected: {:?}", expected);
-        println!("actual: {:?}", actual);
-
-        // assert_eq!(expected, actual, "Return value mismatch");
-        return Err(HintError::AssertNotEqualFail(Box::new((call_response.into(), ids_retdata.into()))));
-    }
-=======
+    ids_data: &HashMap<String, HintReference>,
+    ap_tracking: &ApTracking,
+    _constants: &HashMap<String, Felt252>,
+) -> Result<(), HintError> {
     // line below fails with: UnknownIdentifier("required_gas"):
     // let initial_gas = get_integer_from_var_name(REQUIRED_GAS, vm, ids_data, ap_tracking)?;
     // the reason for this is: hint reference for `required_gas` is cast([fp + (-4)] + (-10000), felt)
@@ -1074,7 +1077,6 @@
 
     // relocate_segment(src_ptr=response.retdata_start, dest_ptr=retdata);
     println!("response_retdata_start: {}, retdata: {}", response_retdata_start, retdata);
->>>>>>> 5afa835a
 
     Ok(())
 }