--- conflicted
+++ resolved
@@ -190,15 +190,7 @@
     )"#
 };
 
-<<<<<<< HEAD
-=======
-#[allow(unused)]
-pub const WRITE_TX_NONCE_TO_MEMORY: &str = indoc! {r#"
-    memory[fp + 4] = to_felt_or_relocatable(tx.nonce)"#
-};
-
-#[allow(unused)]
->>>>>>> a5fdd5ec
+#[allow(unused)]
 pub const MAYBE_WRITE_ADDRESS_TO_AP: &str = indoc! {r#"
     memory[ap] = to_felt_or_relocatable(ids.response.ec_point.address_ if ids.not_on_curve == 0 else segments.add())"#
 };
