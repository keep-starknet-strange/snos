use indoc::indoc;

#[allow(unused)]
const ENTER_SCOPE_SYSCALL_HANDLER: &str = "vm_enter_scope({'syscall_handler': syscall_handler})";

#[allow(unused)]
const HAS_ENOUGH_GAS: &str = "memory[ap] = to_felt_or_relocatable(ids.initial_gas >= ids.required_gas)";

#[allow(unused)]
<<<<<<< HEAD
const IS_CASE_RIGHT: &str = "memory[ap] = int(case == 'right') ^ ids.bit";

#[allow(unused)]
const SPLIT_INPUTS_3: &str = "ids.high3, ids.low3 = divmod(memory[ids.inputs + 3], 256)";
=======
const CACHE_CONTRACT_STORAGE_2: &str = indoc! {r#"
	# Make sure the value is cached (by reading it), to be used later on for the
	# commitment computation.
	value = execution_helper.storage_by_address[ids.contract_address].read(
	    key=ids.syscall_ptr.request.address
	)
	assert ids.value == value, "Inconsistent storage value.""#
};
>>>>>>> c4e6312c

#[allow(unused)]
const SET_BIT: &str = "ids.bit = (ids.edge.path >> ids.new_length) & 1";

#[allow(unused)]
const VALIDATE_AND_DISCARD_SYSCALL_PTR: &str = indoc! {r#"
	syscall_handler.validate_and_discard_syscall_ptr(
	    syscall_ptr_end=ids.entry_point_return_values.syscall_ptr
	)
	execution_helper.exit_call()"#
};

#[allow(unused)]
const GET_OLD_BLOCK_NUMBER_AND_HASH: &str = indoc! {r#"
	(
	    old_block_number, old_block_hash
	) = execution_helper.get_old_block_number_and_hash()
	assert old_block_number == ids.old_block_number,(
	    "Inconsistent block number. "
	    "The constant STORED_BLOCK_HASH_BUFFER is probably out of sync."
	)
	ids.old_block_hash = old_block_hash"#
};

#[allow(unused)]
const ENTER_SCOPE_NEXT_NODE: &str = indoc! {r#"
	new_node = left_child if ids.bit == 0 else right_child
	vm_enter_scope(dict(node=new_node, **common_args))"#
};

#[allow(unused)]
const ASSERT_CASE_IS_RIGHT: &str = "assert case == 'right'";

#[allow(unused)]
const SET_AP_TO_IS_REVERTED: &str =
    "memory[ap] = to_felt_or_relocatable(execution_helper.tx_execution_info.is_reverted)";

#[allow(unused)]
const ENTER_SCOPE_NEXT_NODE_2: &str = indoc! {r#"
	new_node = left_child if ids.bit == 1 else right_child
	vm_enter_scope(dict(node=new_node, **common_args))"#
};

#[allow(unused)]
const WRITE_OLD_BLOCK_TO_STORAGE: &str = indoc! {r#"
	storage = execution_helper.storage_by_address[ids.BLOCK_HASH_CONTRACT_ADDRESS]
	storage.write(key=ids.old_block_number, value=ids.old_block_hash)"#
};

#[allow(unused)]
const SET_AP_TO_NOT_DESCEND: &str = indoc! {r#"
	descend = descent_map.get((ids.height, ids.path))
	memory[ap] = 0 if descend is None else 1"#
};

#[allow(unused)]
const PREPARE_PREIMAGE_VALIDATION_BOTTOM: &str = indoc! {r#"
	ids.hash_ptr.x, ids.hash_ptr.y = preimage[ids.edge.bottom]
	if __patricia_skip_validation_runner:
	    # Skip validation of the preimage dict to speed up the VM. When this flag is
	    # set, mistakes in the preimage dict will be discovered only in the prover.
	    __patricia_skip_validation_runner.verified_addresses.add(
	        ids.hash_ptr + ids.HashBuiltin.result)"#
};

#[allow(unused)]
const SET_CONTRACT_ADDRESS: &str = indoc! {r#"
	from starkware.starknet.business_logic.transaction.objects import InternalL1Handler
	ids.contract_address = (
	    tx.contract_address if isinstance(tx, InternalL1Handler) else tx.sender_address
	)"#
};

#[allow(unused)]
const SET_AP_TO_NONCE_ARG_SEGMENT: &str = "memory[ap] = to_felt_or_relocatable(segments.gen_arg([tx.nonce]))";

#[allow(unused)]
const SPLIT_DESCEND: &str = "ids.length, ids.word = descend";

#[allow(unused)]
const HEIGHT_IS_ZERO_OR_LEN_NODE_PREIMAGE_IS_TWO: &str =
    "memory[ap] = 1 if ids.height == 0 or len(preimage[ids.node]) == 2 else 0";

#[allow(unused)]
const ENTER_SCOPE_NEW_TREE: &str = indoc! {r#"
	new_node = node
	for i in range(ids.length - 1, -1, -1):
	    new_node = new_node[(ids.word >> i) & 1]
	vm_enter_scope(dict(node=new_node, **common_args))"#
};

#[allow(unused)]
const SET_AP_TO_NONCE_OR_ZERO: &str = "memory[ap] = to_felt_or_relocatable(0 if tx.nonce is None else tx.nonce)";

#[allow(unused)]
const PREPARE_PREIMAGE_VALIDATION_NON_DETERMINISTIC_HASHES: &str = indoc! {r#"
	from starkware.python.merkle_tree import decode_node
	left_child, right_child, case = decode_node(node)
	left_hash, right_hash = preimage[ids.node]

	# Fill non deterministic hashes.
	hash_ptr = ids.current_hash.address_
	memory[hash_ptr + ids.HashBuiltin.x] = left_hash
	memory[hash_ptr + ids.HashBuiltin.y] = right_hash

	if __patricia_skip_validation_runner:
	    # Skip validation of the preimage dict to speed up the VM. When this flag is set,
	    # mistakes in the preimage dict will be discovered only in the prover.
	    __patricia_skip_validation_runner.verified_addresses.add(
	        hash_ptr + ids.HashBuiltin.result)

	memory[ap] = int(case != 'both')"#
};

#[allow(unused)]
const GET_COMPILED_CLASS_STRUCT: &str = indoc! {r#"
	from starkware.starknet.core.os.contract_class.compiled_class_hash import (
	    get_compiled_class_struct,
	)

	compiled_class_hash, compiled_class = next(compiled_class_facts)

	cairo_contract = get_compiled_class_struct(
	    identifiers=ids._context.identifiers, compiled_class=compiled_class)
	ids.compiled_class = segments.gen_arg(cairo_contract)"#
};

#[allow(unused)]
const CHECK_RETURN_VALUE_2: &str = indoc! {r#"
	# Check that the actual return value matches the expected one.
	expected = memory.get_range(
	    addr=ids.response.retdata_start,
	    size=ids.response.retdata_end - ids.response.retdata_start,
	)
	actual = memory.get_range(addr=ids.retdata, size=ids.retdata_size)

	assert expected == actual, f'Return value mismatch; expected={expected}, actual={actual}.'"#
};

#[allow(unused)]
const BUILD_DESCENT_MAP: &str = indoc! {r#"
	from starkware.cairo.common.patricia_utils import canonic, patricia_guess_descents
	from starkware.python.merkle_tree import build_update_tree

	# Build modifications list.
	modifications = []
	DictAccess_key = ids.DictAccess.key
	DictAccess_new_value = ids.DictAccess.new_value
	DictAccess_SIZE = ids.DictAccess.SIZE
	for i in range(ids.n_updates):
	    curr_update_ptr = ids.update_ptr.address_ + i * DictAccess_SIZE
	    modifications.append((
	        memory[curr_update_ptr + DictAccess_key],
	        memory[curr_update_ptr + DictAccess_new_value]))

	node = build_update_tree(ids.height, modifications)
	descent_map = patricia_guess_descents(
	    ids.height, node, preimage, ids.prev_root, ids.new_root)
	del modifications
	__patricia_skip_validation_runner = globals().get(
	    '__patricia_skip_validation_runner')

	common_args = dict(
	    preimage=preimage, descent_map=descent_map,
	    __patricia_skip_validation_runner=__patricia_skip_validation_runner)
	common_args['common_args'] = common_args"#
};

#[allow(unused)]
const IS_N_GE_TEN: &str = "memory[ap] = to_felt_or_relocatable(ids.n >= 10)";

#[allow(unused)]
const ENTER_SCOPE_LEFT_CHILD: &str = "vm_enter_scope(dict(node=left_child, **common_args))";

#[allow(unused)]
const ENTER_SCOPE_NODE: &str = "vm_enter_scope(dict(node=node, **common_args))";

#[allow(unused)]
const CHECK_RETURN_VALUE_3: &str = indoc! {r#"
	# Check that the actual return value matches the expected one.
	expected = memory.get_range(
	    addr=ids.response.constructor_retdata_start,
	    size=ids.response.constructor_retdata_end - ids.response.constructor_retdata_start,
	)
	actual = memory.get_range(addr=ids.retdata, size=ids.retdata_size)
	assert expected == actual, f'Return value mismatch; expected={expected}, actual={actual}.'"#
};

#[allow(unused)]
const VM_LOAD_PROGRAM: &str = indoc! {r#"
	computed_hash = ids.compiled_class_fact.hash
	expected_hash = compiled_class_hash
	assert computed_hash == expected_hash, (
	    "Computed compiled_class_hash is inconsistent with the hash in the os_input. "
	    f"Computed hash = {computed_hash}, Expected hash = {expected_hash}.")

	vm_load_program(
	    compiled_class.get_runnable_program(entrypoint_builtins=[]),
	    ids.compiled_class.bytecode_ptr
	)"#
};

#[allow(unused)]
const IS_BLOCK_NUMBER_IN_BLOCK_HASH_BUFFER: &str = indoc! {r#"
    memory[ap] = to_felt_or_relocatable(ids.request_block_number > \
               ids.current_block_number - ids.STORED_BLOCK_HASH_BUFFER)"#
};

#[allow(unused)]
const START_TX_2: &str = indoc! {r#"
	execution_helper.start_tx(
	    tx_info_ptr=ids.validate_declare_execution_context.deprecated_tx_info.address_
	)"#
};

#[allow(unused)]
const GET_SEQUENCER_ADDRESS: &str =
    "syscall_handler.get_sequencer_address(segments=segments, syscall_ptr=ids.syscall_ptr)";

#[allow(unused)]
const ENTER_SCOPE_RIGHT_CHILD: &str = "vm_enter_scope(dict(node=right_child, **common_args))";

#[allow(unused)]
const WRITE_REQUEST: &str = indoc! {r#"
	storage = execution_helper.storage_by_address[ids.contract_address]
	ids.prev_value = storage.read(key=ids.request.key)
	storage.write(key=ids.request.key, value=ids.request.value)

	# Fetch a state_entry in this hint and validate it in the update that comes next.
	ids.state_entry = __dict_manager.get_dict(ids.contract_state_changes)[ids.contract_address]
	ids.new_state_entry = segments.add()"#
};

#[allow(unused)]
const IS_CASE_NOT_LEFT: &str = "memory[ap] = int(case != 'left')";

#[allow(unused)]
const SET_CONTRACT_STATE_UPDATES_START: &str = "ids.contract_state_updates_start = segments.add_temp_segment()";<|MERGE_RESOLUTION|>--- conflicted
+++ resolved
@@ -7,12 +7,12 @@
 const HAS_ENOUGH_GAS: &str = "memory[ap] = to_felt_or_relocatable(ids.initial_gas >= ids.required_gas)";
 
 #[allow(unused)]
-<<<<<<< HEAD
 const IS_CASE_RIGHT: &str = "memory[ap] = int(case == 'right') ^ ids.bit";
 
 #[allow(unused)]
 const SPLIT_INPUTS_3: &str = "ids.high3, ids.low3 = divmod(memory[ids.inputs + 3], 256)";
-=======
+
+#[allow(unused)]
 const CACHE_CONTRACT_STORAGE_2: &str = indoc! {r#"
 	# Make sure the value is cached (by reading it), to be used later on for the
 	# commitment computation.
@@ -21,7 +21,6 @@
 	)
 	assert ids.value == value, "Inconsistent storage value.""#
 };
->>>>>>> c4e6312c
 
 #[allow(unused)]
 const SET_BIT: &str = "ids.bit = (ids.edge.path >> ids.new_length) & 1";
