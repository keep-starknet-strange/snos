use indoc::indoc;

#[allow(unused)]
const HAS_ENOUGH_GAS: &str = "memory[ap] = to_felt_or_relocatable(ids.initial_gas >= ids.required_gas)";

#[allow(unused)]
const IS_CASE_RIGHT: &str = "memory[ap] = int(case == 'right') ^ ids.bit";

#[allow(unused)]
const SPLIT_INPUTS_3: &str = "ids.high3, ids.low3 = divmod(memory[ids.inputs + 3], 256)";

#[allow(unused)]
const CACHE_CONTRACT_STORAGE_2: &str = indoc! {r#"
	# Make sure the value is cached (by reading it), to be used later on for the
	# commitment computation.
	value = execution_helper.storage_by_address[ids.contract_address].read(
	    key=ids.syscall_ptr.request.address
	)
	assert ids.value == value, "Inconsistent storage value.""#
};

#[allow(unused)]
const ASSERT_CASE_IS_RIGHT: &str = "assert case == 'right'";

#[allow(unused)]
<<<<<<< HEAD
const SET_AP_TO_IS_REVERTED: &str =
    "memory[ap] = to_felt_or_relocatable(execution_helper.tx_execution_info.is_reverted)";

#[allow(unused)]
const ENTER_SCOPE_NEXT_NODE_2: &str = indoc! {r#"
	new_node = left_child if ids.bit == 1 else right_child
	vm_enter_scope(dict(node=new_node, **common_args))"#
};

#[allow(unused)]
const WRITE_OLD_BLOCK_TO_STORAGE: &str = indoc! {r#"
	storage = execution_helper.storage_by_address[ids.BLOCK_HASH_CONTRACT_ADDRESS]
	storage.write(key=ids.old_block_number, value=ids.old_block_hash)"#
};

#[allow(unused)]
const SET_AP_TO_NOT_DESCEND: &str = indoc! {r#"
	descend = descent_map.get((ids.height, ids.path))
	memory[ap] = 0 if descend is None else 1"#
};

#[allow(unused)]
const PREPARE_PREIMAGE_VALIDATION_BOTTOM: &str = indoc! {r#"
	ids.hash_ptr.x, ids.hash_ptr.y = preimage[ids.edge.bottom]
	if __patricia_skip_validation_runner:
	    # Skip validation of the preimage dict to speed up the VM. When this flag is
	    # set, mistakes in the preimage dict will be discovered only in the prover.
	    __patricia_skip_validation_runner.verified_addresses.add(
	        ids.hash_ptr + ids.HashBuiltin.result)"#
};

#[allow(unused)]
const SET_CONTRACT_ADDRESS: &str = indoc! {r#"
	from starkware.starknet.business_logic.transaction.objects import InternalL1Handler
	ids.contract_address = (
	    tx.contract_address if isinstance(tx, InternalL1Handler) else tx.sender_address
	)"#
};

#[allow(unused)]
const SET_AP_TO_NONCE_ARG_SEGMENT: &str = "memory[ap] = to_felt_or_relocatable(segments.gen_arg([tx.nonce]))";

#[allow(unused)]
const SPLIT_DESCEND: &str = "ids.length, ids.word = descend";

#[allow(unused)]
const HEIGHT_IS_ZERO_OR_LEN_NODE_PREIMAGE_IS_TWO: &str =
    "memory[ap] = 1 if ids.height == 0 or len(preimage[ids.node]) == 2 else 0";

#[allow(unused)]
const ENTER_SCOPE_NEW_TREE: &str = indoc! {r#"
	new_node = node
	for i in range(ids.length - 1, -1, -1):
	    new_node = new_node[(ids.word >> i) & 1]
	vm_enter_scope(dict(node=new_node, **common_args))"#
};

#[allow(unused)]
const SET_AP_TO_NONCE_OR_ZERO: &str = "memory[ap] = to_felt_or_relocatable(0 if tx.nonce is None else tx.nonce)";

#[allow(unused)]
const PREPARE_PREIMAGE_VALIDATION_NON_DETERMINISTIC_HASHES: &str = indoc! {r#"
	from starkware.python.merkle_tree import decode_node
	left_child, right_child, case = decode_node(node)
	left_hash, right_hash = preimage[ids.node]

	# Fill non deterministic hashes.
	hash_ptr = ids.current_hash.address_
	memory[hash_ptr + ids.HashBuiltin.x] = left_hash
	memory[hash_ptr + ids.HashBuiltin.y] = right_hash

	if __patricia_skip_validation_runner:
	    # Skip validation of the preimage dict to speed up the VM. When this flag is set,
	    # mistakes in the preimage dict will be discovered only in the prover.
	    __patricia_skip_validation_runner.verified_addresses.add(
	        hash_ptr + ids.HashBuiltin.result)

	memory[ap] = int(case != 'both')"#
};

#[allow(unused)]
=======
>>>>>>> 78865420
const GET_COMPILED_CLASS_STRUCT: &str = indoc! {r#"
	from starkware.starknet.core.os.contract_class.compiled_class_hash import (
	    get_compiled_class_struct,
	)

	compiled_class_hash, compiled_class = next(compiled_class_facts)

	cairo_contract = get_compiled_class_struct(
	    identifiers=ids._context.identifiers, compiled_class=compiled_class)
	ids.compiled_class = segments.gen_arg(cairo_contract)"#
};

#[allow(unused)]
const BUILD_DESCENT_MAP: &str = indoc! {r#"
	from starkware.cairo.common.patricia_utils import canonic, patricia_guess_descents
	from starkware.python.merkle_tree import build_update_tree

	# Build modifications list.
	modifications = []
	DictAccess_key = ids.DictAccess.key
	DictAccess_new_value = ids.DictAccess.new_value
	DictAccess_SIZE = ids.DictAccess.SIZE
	for i in range(ids.n_updates):
	    curr_update_ptr = ids.update_ptr.address_ + i * DictAccess_SIZE
	    modifications.append((
	        memory[curr_update_ptr + DictAccess_key],
	        memory[curr_update_ptr + DictAccess_new_value]))

	node = build_update_tree(ids.height, modifications)
	descent_map = patricia_guess_descents(
	    ids.height, node, preimage, ids.prev_root, ids.new_root)
	del modifications
	__patricia_skip_validation_runner = globals().get(
	    '__patricia_skip_validation_runner')

	common_args = dict(
	    preimage=preimage, descent_map=descent_map,
	    __patricia_skip_validation_runner=__patricia_skip_validation_runner)
	common_args['common_args'] = common_args"#
};

#[allow(unused)]
const IS_N_GE_TEN: &str = "memory[ap] = to_felt_or_relocatable(ids.n >= 10)";

#[allow(unused)]
const VM_LOAD_PROGRAM: &str = indoc! {r#"
	computed_hash = ids.compiled_class_fact.hash
	expected_hash = compiled_class_hash
	assert computed_hash == expected_hash, (
	    "Computed compiled_class_hash is inconsistent with the hash in the os_input. "
	    f"Computed hash = {computed_hash}, Expected hash = {expected_hash}.")

	vm_load_program(
	    compiled_class.get_runnable_program(entrypoint_builtins=[]),
	    ids.compiled_class.bytecode_ptr
	)"#
};

#[allow(unused)]
const IS_BLOCK_NUMBER_IN_BLOCK_HASH_BUFFER: &str = indoc! {r#"
    memory[ap] = to_felt_or_relocatable(ids.request_block_number > \
               ids.current_block_number - ids.STORED_BLOCK_HASH_BUFFER)"#
};

#[allow(unused)]
const START_TX_2: &str = indoc! {r#"
	execution_helper.start_tx(
	    tx_info_ptr=ids.validate_declare_execution_context.deprecated_tx_info.address_
	)"#
};

#[allow(unused)]
const GET_SEQUENCER_ADDRESS: &str =
    "syscall_handler.get_sequencer_address(segments=segments, syscall_ptr=ids.syscall_ptr)";

#[allow(unused)]
const WRITE_REQUEST: &str = indoc! {r#"
	storage = execution_helper.storage_by_address[ids.contract_address]
	ids.prev_value = storage.read(key=ids.request.key)
	storage.write(key=ids.request.key, value=ids.request.value)

	# Fetch a state_entry in this hint and validate it in the update that comes next.
	ids.state_entry = __dict_manager.get_dict(ids.contract_state_changes)[ids.contract_address]
	ids.new_state_entry = segments.add()"#
};

#[allow(unused)]
const IS_CASE_NOT_LEFT: &str = "memory[ap] = int(case != 'left')";

#[allow(unused)]
const SET_CONTRACT_STATE_UPDATES_START: &str = "ids.contract_state_updates_start = segments.add_temp_segment()";<|MERGE_RESOLUTION|>--- conflicted
+++ resolved
@@ -23,90 +23,6 @@
 const ASSERT_CASE_IS_RIGHT: &str = "assert case == 'right'";
 
 #[allow(unused)]
-<<<<<<< HEAD
-const SET_AP_TO_IS_REVERTED: &str =
-    "memory[ap] = to_felt_or_relocatable(execution_helper.tx_execution_info.is_reverted)";
-
-#[allow(unused)]
-const ENTER_SCOPE_NEXT_NODE_2: &str = indoc! {r#"
-	new_node = left_child if ids.bit == 1 else right_child
-	vm_enter_scope(dict(node=new_node, **common_args))"#
-};
-
-#[allow(unused)]
-const WRITE_OLD_BLOCK_TO_STORAGE: &str = indoc! {r#"
-	storage = execution_helper.storage_by_address[ids.BLOCK_HASH_CONTRACT_ADDRESS]
-	storage.write(key=ids.old_block_number, value=ids.old_block_hash)"#
-};
-
-#[allow(unused)]
-const SET_AP_TO_NOT_DESCEND: &str = indoc! {r#"
-	descend = descent_map.get((ids.height, ids.path))
-	memory[ap] = 0 if descend is None else 1"#
-};
-
-#[allow(unused)]
-const PREPARE_PREIMAGE_VALIDATION_BOTTOM: &str = indoc! {r#"
-	ids.hash_ptr.x, ids.hash_ptr.y = preimage[ids.edge.bottom]
-	if __patricia_skip_validation_runner:
-	    # Skip validation of the preimage dict to speed up the VM. When this flag is
-	    # set, mistakes in the preimage dict will be discovered only in the prover.
-	    __patricia_skip_validation_runner.verified_addresses.add(
-	        ids.hash_ptr + ids.HashBuiltin.result)"#
-};
-
-#[allow(unused)]
-const SET_CONTRACT_ADDRESS: &str = indoc! {r#"
-	from starkware.starknet.business_logic.transaction.objects import InternalL1Handler
-	ids.contract_address = (
-	    tx.contract_address if isinstance(tx, InternalL1Handler) else tx.sender_address
-	)"#
-};
-
-#[allow(unused)]
-const SET_AP_TO_NONCE_ARG_SEGMENT: &str = "memory[ap] = to_felt_or_relocatable(segments.gen_arg([tx.nonce]))";
-
-#[allow(unused)]
-const SPLIT_DESCEND: &str = "ids.length, ids.word = descend";
-
-#[allow(unused)]
-const HEIGHT_IS_ZERO_OR_LEN_NODE_PREIMAGE_IS_TWO: &str =
-    "memory[ap] = 1 if ids.height == 0 or len(preimage[ids.node]) == 2 else 0";
-
-#[allow(unused)]
-const ENTER_SCOPE_NEW_TREE: &str = indoc! {r#"
-	new_node = node
-	for i in range(ids.length - 1, -1, -1):
-	    new_node = new_node[(ids.word >> i) & 1]
-	vm_enter_scope(dict(node=new_node, **common_args))"#
-};
-
-#[allow(unused)]
-const SET_AP_TO_NONCE_OR_ZERO: &str = "memory[ap] = to_felt_or_relocatable(0 if tx.nonce is None else tx.nonce)";
-
-#[allow(unused)]
-const PREPARE_PREIMAGE_VALIDATION_NON_DETERMINISTIC_HASHES: &str = indoc! {r#"
-	from starkware.python.merkle_tree import decode_node
-	left_child, right_child, case = decode_node(node)
-	left_hash, right_hash = preimage[ids.node]
-
-	# Fill non deterministic hashes.
-	hash_ptr = ids.current_hash.address_
-	memory[hash_ptr + ids.HashBuiltin.x] = left_hash
-	memory[hash_ptr + ids.HashBuiltin.y] = right_hash
-
-	if __patricia_skip_validation_runner:
-	    # Skip validation of the preimage dict to speed up the VM. When this flag is set,
-	    # mistakes in the preimage dict will be discovered only in the prover.
-	    __patricia_skip_validation_runner.verified_addresses.add(
-	        hash_ptr + ids.HashBuiltin.result)
-
-	memory[ap] = int(case != 'both')"#
-};
-
-#[allow(unused)]
-=======
->>>>>>> 78865420
 const GET_COMPILED_CLASS_STRUCT: &str = indoc! {r#"
 	from starkware.starknet.core.os.contract_class.compiled_class_hash import (
 	    get_compiled_class_struct,
